--- conflicted
+++ resolved
@@ -123,15 +123,9 @@
       (fileContents, injectedComments, dflags') <-
         if useCpp
           then do
-<<<<<<< HEAD
-            contents <- getPreprocessedSrcDirect defaultCppOptions origFile
+            (contents,dflags1) <- getPreprocessedSrcDirect defaultCppOptions origFile
             cppComments <- getCppTokensAsComments defaultCppOptions origFile
-            return (contents,cppComments)
-=======
-            (contents,dflags1) <- getPreprocessedSrcDirect defaultCppOptions file
-            cppComments <- getCppTokensAsComments defaultCppOptions file
             return (contents,cppComments,dflags1)
->>>>>>> 29fd655f
           else do
             txt <- GHC.liftIO $ readFile origFile
             let (contents1,lp) = stripLinePragmas txt
@@ -140,44 +134,24 @@
       orig <- GHC.liftIO $ readFile origFile
       expected <- GHC.liftIO $ readFile expectedFile
       let origContents = removeSpaces fileContents
-<<<<<<< HEAD
           pristine     = removeSpaces expected
       case parseFile dflags origFile origContents of
         GHC.PFailed ss m -> return . Left $ ParseFailure ss (GHC.showSDoc dflags m)
         GHC.POk (mkApiAnns -> apianns) pmod   -> do
-          let -- Clang cpp adds an extra newline character
+          (printed', anns, pmod') <- GHC.liftIO (runRoundTrip f apianns pmod injectedComments)
+          let printed = trimPrinted printed'
+          -- let (printed, anns) = first trimPrinted $ runRoundTrip apianns pmod injectedComments
+              -- Clang cpp adds an extra newline character
               -- Do not remove this line!
               trimPrinted p = if useCpp
                                 then unlines $ take (length (lines pristine)) (lines p)
                                 else p
-          (printed', anns, pmod') <- GHC.liftIO (runRoundTrip f apianns pmod injectedComments)
-          let printed = trimPrinted printed'
-          let debugTxt = mkDebugOutput origFile printed pristine apianns anns pmod'
+              debugTxt = mkDebugOutput origFile printed pristine apianns anns pmod'
               consistency = checkConsistency apianns pmod
               inconsistent = if null consistency then Nothing else Just consistency
               status = if printed == pristine then Success else RoundTripFailure
               cppStatus = if useCpp then Just origContents else Nothing
           return $ Right Report {..}
-=======
-          pristine     = removeSpaces orig
-      return $
-        case parseFile dflags' file origContents of
-          GHC.PFailed ss m -> Left $ ParseFailure ss (GHC.showSDoc dflags' m)
-          GHC.POk (mkApiAnns -> apianns) pmod   ->
-            let (printed, anns) = first trimPrinted $ runRoundTrip apianns pmod injectedComments
-                -- Clang cpp adds an extra newline character
-                -- Do not remove this line!
-                trimPrinted p = if useCpp
-                                  then unlines $ take (length (lines pristine)) (lines p)
-                                  else p
-                debugTxt = mkDebugOutput file printed pristine apianns anns pmod
-                consistency = checkConsistency apianns pmod
-                inconsistent = if null consistency then Nothing else Just consistency
-                status = if printed == pristine then Success else RoundTripFailure
-                cppStatus = if useCpp then Just origContents else Nothing
-            in
-              Right Report {..}
->>>>>>> 29fd655f
 
 
 mkDebugOutput :: FilePath -> String -> String
