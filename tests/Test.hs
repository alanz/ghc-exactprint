--- conflicted
+++ resolved
@@ -354,18 +354,15 @@
     -- , manipulateAstTestWFname "C.hs"                        "C"
     , manipulateAstTestWFnameMod changeCifToCase  "C.hs"    "C"
     -- , manipulateAstTestWFname "WhereIn3.hs"                 "WhereIn3"
-<<<<<<< HEAD
     --, manipulateAstTestWFnameMod changeWhereIn3 "WhereIn3.hs"    "WhereIn3"
     , manipulateAstTestWFname "DoParens.hs"   "Main"
     , manipulateAstTestWFname "SimpleComplexTuple.hs" "Main"
     , manipulateAstTestWFname "Backquote.hs" "Main"
     , manipulateAstTestWFname "HangingRecord.hs" "Main"
     , manipulateAstTestWFname "PatternGuards.hs"              "Main"
-=======
     -- , manipulateAstTestWFnameMod (changeWhereIn3 2) "WhereIn3.hs"    "WhereIn3"
     -- , manipulateAstTestWFnameMod (changeWhereIn3 2) "WhereIn3.hs"    "WhereIn3"
     -- , manipulateAstTestWFname "DoParens.hs"   "Main"
->>>>>>> f9fbf1ac
 
     -- Future tests to pass, after appropriate dev is done
     -- , manipulateAstTestWFname "ParensAroundContext.hs"   "ParensAroundContext"
