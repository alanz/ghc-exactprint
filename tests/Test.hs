--- conflicted
+++ resolved
@@ -325,12 +325,8 @@
     -- , manipulateAstTestWFname "C.hs"                        "C"
     , manipulateAstTestWFnameMod changeCifToCase  "C.hs"    "C"
     -- , manipulateAstTestWFname "WhereIn3.hs"                 "WhereIn3"
-<<<<<<< HEAD
     -- , manipulateAstTestWFnameMod (changeWhereIn3 2) "WhereIn3.hs"    "WhereIn3"
     -- , manipulateAstTestWFnameMod (changeWhereIn3 2) "WhereIn3.hs"    "WhereIn3"
-=======
-    --, manipulateAstTestWFnameMod changeWhereIn3 "WhereIn3.hs"    "WhereIn3"
->>>>>>> 6bfa8042
 
     -- Future tests to pass, after appropriate dev is done
     , manipulateAstTestWFname "ParensAroundContext.hs"   "ParensAroundContext"
