{-# LANGUAGE TupleSections #-}
-- | Use "runhaskell Setup.hs test" or "cabal test" to run these tests.
module Main where

import Language.Haskell.GHC.ExactPrint
import Language.Haskell.GHC.ExactPrint.Utils
import Language.Haskell.GHC.ExactPrint.Types
import Language.Haskell.GHC.ExactPrint.Transform

import GHC.Paths ( libdir )

import qualified BasicTypes    as GHC
import qualified Bag           as GHC
import qualified DynFlags      as GHC
import qualified FastString    as GHC
import qualified GHC           as GHC
import qualified HscTypes      as GHC
import qualified MonadUtils    as GHC
import qualified OccName       as GHC
import qualified Outputable    as GHC
import qualified RdrName       as GHC
import qualified StringBuffer  as GHC

import qualified Data.Generics as SYB
import qualified GHC.SYB.Utils as SYB

import Data.IORef
import Control.Exception
import Control.Monad
import System.Directory
import System.FilePath
import System.IO
import System.Exit
import qualified Data.Map as Map

import Test.HUnit

import Control.Applicative
import Data.List (partition)

import System.IO.Silently

-- ---------------------------------------------------------------------

main :: IO ()
main = hSilence [stderr] $ do
  cnts <- fst <$> runTestText (putTextToHandle stdout True) tests
  putStrLn $ show cnts
  if errors cnts > 0 || failures cnts > 0
     then exitFailure
     else return () -- exitSuccess

-- tests = TestCase (do r <- manipulateAstTest "examples/LetStmt.hs" "Layout.LetStmt"
--                      assertBool "test" r )

tests :: Test
tests = TestList
  [
    mkTestMod "AddAndOr3.hs"             "AddAndOr3"
  , mkTestMod "AltsSemis.hs"             "Main"
  , mkTestMod "Ann01.hs"                 "Ann01"
  , mkTestMod "Annotations.hs"           "Annotations"
  , mkTestMod "Arrow.hs"                 "Arrow"
  , mkTestMod "Arrows.hs"                "Main"
  , mkTestMod "Associated.hs"            "Main"
  , mkTestMod "B.hs"                     "Main"
  , mkTestMod "C.hs"                     "C"
  , mkTestMod "BCase.hs"                 "Main"
  , mkTestMod "BangPatterns.hs"          "Main"
  , mkTestMod "Cg008.hs"                 "Cg008"
  , mkTestMod "DataDecl.hs"              "Main"
  , mkTestMod "DataFamilies.hs"          "DataFamilies"
  , mkTestMod "Dead1.hs"                 "Dead1"
  , mkTestMod "Default.hs"               "Main"
  , mkTestMod "Deprecation.hs"           "Deprecation"
  , mkTestMod "Deriving.hs"              "Main"
  , mkTestMod "DerivingOC.hs"            "Main"
  , mkTestMod "DocDecls.hs"              "DocDecls"
  , mkTestMod "DocDecls.hs"              "DocDecls"
  , mkTestMod "EmptyMostly.hs"           "EmptyMostly"
  , mkTestMod "EmptyMostlyInst.hs"       "EmptyMostlyInst"
  , mkTestMod "EmptyMostlyNoSemis.hs"    "EmptyMostlyNoSemis"
  , mkTestMod "Existential.hs"           "Main"
  , mkTestMod "ExprPragmas.hs"           "ExprPragmas"
  , mkTestMod "ExtraConstraints1.hs"     "ExtraConstraints1"
  , mkTestMod "ForAll.hs"                "ForAll"
  , mkTestMod "ForeignDecl.hs"           "ForeignDecl"
  , mkTestMod "FromUtils.hs"             "Main"
  , mkTestMod "FunDeps.hs"               "Main"
  , mkTestMod "FunctionalDeps.hs"        "Main"
  , mkTestMod "GenericDeriving.hs"       "Main"
  , mkTestMod "Guards.hs"                "Main"
  , mkTestMod "HsDo.hs"                  "HsDo"
  , mkTestMod "IfThenElse1.hs"           "Main"
  , mkTestMod "IfThenElse2.hs"           "Main"
  , mkTestMod "IfThenElse3.hs"           "Main"
  , mkTestMod "ImplicitParams.hs"        "Main"
  , mkTestMod "ImportsSemi.hs"           "ImportsSemi"
  , mkTestMod "Infix.hs"                 "Main"
  , mkTestMod "LayoutIn1.hs"             "LayoutIn1"
  , mkTestMod "LayoutIn3.hs"             "LayoutIn3"
  , mkTestMod "LayoutIn3a.hs"            "LayoutIn3a"
  , mkTestMod "LayoutIn3b.hs"            "LayoutIn3b"
  , mkTestMod "LayoutIn4.hs"             "LayoutIn4"
  , mkTestMod "LayoutLet.hs"             "Main"
  , mkTestMod "LayoutLet2.hs"            "LayoutLet2"
  , mkTestMod "LayoutLet3.hs"            "LayoutLet3"
  , mkTestMod "LayoutLet4.hs"            "LayoutLet4"
  , mkTestMod "LayoutWhere.hs"           "Main"
  , mkTestMod "LetExpr.hs"               "LetExpr"
  , mkTestMod "LetExprSemi.hs"           "LetExprSemi"
  , mkTestMod "LetIn1.hs"                "LetIn1"
  , mkTestMod "LetStmt.hs"               "Layout.LetStmt"
  , mkTestMod "ListComprehensions.hs"    "Main"
  , mkTestMod "LocToName.hs"             "LocToName"
  , mkTestMod "Mixed.hs"                 "Main"
  , mkTestMod "MonadComprehensions.hs"   "Main"
  , mkTestMod "Move1.hs"                 "Move1"
  , mkTestMod "MultiParamTypeClasses.hs" "Main"
  , mkTestMod "NullaryTypeClasses.hs"    "Main"
  , mkTestMod "OverloadedStrings.hs"     "Main"
  , mkTestMod "PArr.hs"                  "PArr"
  , mkTestMod "PatSynBind.hs"            "Main"
  , mkTestMod "RankNTypes.hs"            "Main"
  , mkTestMod "RdrNames.hs"              "RdrNames"
  , mkTestMod "RebindableSyntax.hs"      "Main"
  , mkTestMod "RecordUpdate.hs"          "Main"
  , mkTestMod "RecursiveDo.hs"           "Main"
  , mkTestMod "Roles.hs"                 "Roles"
  , mkTestMod "Rules.hs"                 "Rules"
  , mkTestMod "ScopedTypeVariables.hs"   "Main"
  , mkTestMod "Sigs.hs"                  "Sigs"
  , mkTestMod "Simple.hs"                "Main"
  , mkTestMod "Splice.hs"                "Splice"
  , mkTestMod "StaticPointers.hs"        "Main"
  , mkTestMod "Stmts.hs"                 "Stmts"
  , mkTestMod "Stream.hs"                "Stream"
  , mkTestMod "StrictLet.hs"             "Main"
  , mkTestMod "T2388.hs"                 "T2388"
  , mkTestMod "T3132.hs"                 "T3132"
  , mkTestMod "TH.hs"                    "Main"
  , mkTestMod "Trit.hs"                  "Trit"
  , mkTestMod "TransformListComp.hs"     "Main"
  , mkTestMod "Tuple.hs"                 "Main"
  , mkTestMod "TypeFamilies.hs"          "Main"
  , mkTestMod "TypeOperators.hs"         "Main"
  , mkTestMod "Utils2.hs"                "Utils2"
  , mkTestMod "Vect.hs"                  "Vect"
  , mkTestMod "ViewPatterns.hs"          "Main"
  , mkTestMod "Warning.hs"               "Warning"
  , mkTestMod "WhereIn4.hs"              "WhereIn4"
  , mkTestMod "Zipper.hs"                "Zipper"
  , mkTestModTH "QuasiQuote.hs"          "QuasiQuote"
  , mkTestMod "Pseudonym.hs"             "Main"
  , mkTestMod "Obscure.hs"             "Main"
  , mkTestMod "Remorse.hs"             "Main"
  , mkTestMod "Jon.hs"             "Main"
  , mkTestMod "RSA.hs"             "Main"
  -- , mkTestMod "Unicode.hs"               "Main"

  , mkTestModChange changeLayoutLet2 "LayoutLet2.hs" "LayoutLet2"
  , mkTestModChange changeLayoutLet3 "LayoutLet3.hs" "LayoutLet3"
  , mkTestModChange changeLayoutLet3 "LayoutLet4.hs" "LayoutLet4"
  , mkTestModChange changeRename1    "Rename1.hs"    "Main"
  , mkTestModChange changeLayoutIn1  "LayoutIn1.hs"  "LayoutIn1"
  , mkTestModChange changeLayoutIn3  "LayoutIn3.hs"  "LayoutIn3"
  , mkTestModChange changeLayoutIn3  "LayoutIn3a.hs" "LayoutIn3a"
  , mkTestModChange changeLayoutIn3  "LayoutIn3b.hs" "LayoutIn3b"
  , mkTestModChange changeLayoutIn4  "LayoutIn4.hs"  "LayoutIn4"
  , mkTestModChange changeLocToName  "LocToName.hs"  "LocToName"
  , mkTestModChange changeLetIn1     "LetIn1.hs"     "LetIn1"
<<<<<<< HEAD
  , mkTestModChange changeWhereIn4 "WhereIn4.hs" "WhereIn4"
=======
  , mkTestModChange changeWhereIn4   "WhereIn4.hs"   "WhereIn4"
  , mkTestModChange changeCifToCase  "C.hs"          "C"
>>>>>>> 694545cd

  ]

mkTestMain :: FilePath -> Test
mkTestMain fileName = TestCase (do r <- manipulateAstTest fileName "Main"
                                   assertBool fileName r )

mkTestMod :: FilePath -> String -> Test
mkTestMod fileName modName
  = TestCase (do r <- manipulateAstTest fileName modName
                 assertBool fileName r )

mkTestModChange :: (Anns -> GHC.ParsedSource -> (Anns,GHC.ParsedSource)) -> FilePath -> String -> Test
mkTestModChange change fileName modName
  = TestCase (do r <- manipulateAstTestWithMod change fileName modName
                 assertBool fileName r )

mkTestModTH :: FilePath -> String -> Test
mkTestModTH fileName modName
  = TestCase (do r <- manipulateAstTestTH fileName modName
                 assertBool fileName r )

-- ---------------------------------------------------------------------

formatTT :: ([([Char], Bool)], [([Char], Bool)]) -> IO ()
formatTT (ts, fs) = do
  when (not . null $ tail ts) (do
    putStrLn "Pass"
    mapM_ (putStrLn . fst) (tail ts)
    )
  when (not . null $ fs) (do
    putStrLn "Fail"
    mapM_ (putStrLn . fst) fs)

tt :: IO ()
tt = formatTT =<< partition snd <$> sequence [ return ("", True)
    {-
    -}
    -- , manipulateAstTestWFname "ExprPragmas.hs"           "ExprPragmas"
    {-
    , manipulateAstTestWFname "MonadComprehensions.hs"   "Main"
    , manipulateAstTestWFname "RecursiveDo.hs"           "Main"
    , manipulateAstTestWFname "TypeFamilies.hs"          "Main"
    , manipulateAstTestWFname "MultiParamTypeClasses.hs" "Main"
    , manipulateAstTestWFname "DataFamilies.hs"          "DataFamilies"
    , manipulateAstTestWFname "Deriving.hs"              "Main"
    , manipulateAstTestWFname "Default.hs"               "Main"
    , manipulateAstTestWFname "ForeignDecl.hs"           "ForeignDecl"
    , manipulateAstTestWFname "Warning.hs"               "Warning"
    -}
    -- , manipulateAstTestWFname "Annotations.hs"           "Annotations"
    {-
    , manipulateAstTestWFnameTH "QuasiQuote.hs"          "QuasiQuote"
    , manipulateAstTestWFname "Roles.hs"                 "Roles"
    , manipulateAstTestWFname "Splice.hs"                "Splice"
    , manipulateAstTestWFname "ImportsSemi.hs"           "ImportsSemi"
    , manipulateAstTestWFname "Stmts.hs"                 "Stmts"
    -}
    -- , manipulateAstTestWFname "Mixed.hs"                 "Main"
    {-
    , manipulateAstTestWFname "Arrow.hs"                 "Arrow"
    , manipulateAstTestWFname "PatSynBind.hs"            "Main"
    -}
    -- , manipulateAstTestWFname "HsDo.hs"                  "HsDo"
    {-
    , manipulateAstTestWFname "ForAll.hs"                "ForAll"
    , manipulateAstTestWFname "BangPatterns.hs"          "Main"
    , manipulateAstTestWFname "Associated.hs"            "Main"
    -}
    -- , manipulateAstTestWFname "Move1.hs"                 "Move1"
    {-
    , manipulateAstTestWFname "TypeOperators.hs"         "Main"
    ,  manipulateAstTestWFname "NullaryTypeClasses.hs"    "Main"
    , manipulateAstTestWFname "FunctionalDeps.hs"        "Main"
    , manipulateAstTestWFname "DerivingOC.hs"            "Main"
    , manipulateAstTestWFname "GenericDeriving.hs"       "Main"
    , manipulateAstTestWFname "OverloadedStrings.hs"     "Main"
    , manipulateAstTestWFname "RankNTypes.hs"            "Main"
    -}
    , manipulateAstTestWFname "Existential.hs"           "Main"
    {-
    , manipulateAstTestWFname "ScopedTypeVariables.hs"   "Main"
    , manipulateAstTestWFname "Arrows.hs"                "Main"
    , manipulateAstTestWFname "TH.hs"                    "Main"
    , manipulateAstTestWFname "StaticPointers.hs"        "Main"
    , manipulateAstTestWFname "Guards.hs"                "Main"
    , manipulateAstTestWFname "RdrNames.hs"              "RdrNames"
    -}
    -- , manipulateAstTestWFname "Vect.hs"                  "Vect"
    {-
    , manipulateAstTestWFname "Tuple.hs"                 "Main"
    , manipulateAstTestWFname "ExtraConstraints1.hs"     "ExtraConstraints1"
    , manipulateAstTestWFname "AddAndOr3.hs"             "AddAndOr3"
    -}
    -- , manipulateAstTestWFname "Ann01.hs"                 "Ann01"
    -- , manipulateAstTestWFname "StrictLet.hs"             "Main"
    {-
    , manipulateAstTestWFname "Cg008.hs"                 "Cg008"
    , manipulateAstTestWFname "T2388.hs"                 "T2388"
    , manipulateAstTestWFname "T3132.hs"                 "T3132"
    , manipulateAstTestWFname "Stream.hs"                "Stream"
    , manipulateAstTestWFname "Trit.hs"                  "Trit"
    , manipulateAstTestWFname "DataDecl.hs"              "Main"
    , manipulateAstTestWFname "Zipper.hs"                "Zipper"
    -}
    -- , manipulateAstTestWFname "Sigs.hs"                  "Sigs"
    -- , manipulateAstTestWFname "Utils2.hs"                "Utils2"
    {-
    , manipulateAstTestWFname "EmptyMostlyInst.hs"       "EmptyMostlyInst"
    , manipulateAstTestWFname "EmptyMostlyNoSemis.hs"    "EmptyMostlyNoSemis"
    , manipulateAstTestWFname "EmptyMostly.hs"           "EmptyMostly"
    , manipulateAstTestWFname "FromUtils.hs"             "Main"
    , manipulateAstTestWFname "DocDecls.hs"              "DocDecls"
    , manipulateAstTestWFname "RecordUpdate.hs"          "Main"
    -- manipulateAstTestWFname "Unicode.hs"               "Main"
    , manipulateAstTestWFname "B.hs"                     "Main"
    , manipulateAstTestWFname "LayoutWhere.hs"           "Main"
    -}
    -- , manipulateAstTestWFname "Deprecation.hs"           "Deprecation"
    {-
    , manipulateAstTestWFname "Infix.hs"                 "Main"
    , manipulateAstTestWFname "BCase.hs"                 "Main"
    , manipulateAstTestWFname "LetExprSemi.hs"           "LetExprSemi"
    , manipulateAstTestWFname "LetExpr2.hs"              "Main"
    , manipulateAstTestWFname "LetStmt.hs"               "Layout.LetStmt"
    -}
    {-
    , manipulateAstTestWFname "RebindableSyntax.hs"      "Main"
    , manipulateAstTestWithMod changeLayoutLet3 "LayoutLet4.hs" "LayoutLet4"
    , manipulateAstTestWithMod changeLayoutLet5 "LayoutLet5.hs" "LayoutLet5"
    , manipulateAstTestWFname "EmptyMostly2.hs"          "EmptyMostly2"
    -}
    -- , manipulateAstTestWFname "Dead1.hs"                 "Dead1"
    {-
    , manipulateAstTestWFname "DocDecls.hs"              "DocDecls"
    , manipulateAstTestWFname "ViewPatterns.hs"          "Main"
    , manipulateAstTestWFname "FooExpected.hs"          "Main"
    , manipulateAstTestWithMod changeLayoutLet2 "LayoutLet2.hs" "LayoutLet2"
    , manipulateAstTestWFname "LayoutIn1.hs"                 "LayoutIn1"
    , manipulateAstTestWithMod changeLayoutIn1  "LayoutIn1.hs" "LayoutIn1"
    , manipulateAstTestWFname "LocToName.hs"                 "LocToName"
    , manipulateAstTestWithMod changeLayoutIn4  "LayoutIn4.hs" "LayoutIn4"
    , manipulateAstTestWithMod changeLocToName  "LocToName.hs" "LocToName"
    , manipulateAstTestWithMod changeLayoutLet3 "LayoutLet3.hs" "LayoutLet3"
    , manipulateAstTestWithMod changeRename1    "Rename1.hs"  "Main"
    , manipulateAstTestWFname    "Rename1.hs"  "Main"
    -}
    -- , manipulateAstTestWFname "AltsSemis.hs"             "Main"
    -- , manipulateAstTestWFname "LetExpr.hs"               "LetExpr"
    -- , manipulateAstTestWFname "Rules.hs"                 "Rules"
    -- , manipulateAstTestWFname "LayoutLet2.hs"             "LayoutLet2"
    -- , manipulateAstTestWFname "LayoutIn3.hs"             "LayoutIn3"
    -- , manipulateAstTestWFname "LayoutIn3a.hs"             "LayoutIn3a"
    -- , manipulateAstTestWFnameMod changeLayoutIn3  "LayoutIn3a.hs" "LayoutIn3a"
    -- , manipulateAstTestWFname "LetIn1.hs"             "LetIn1"
    -- , manipulateAstTestWFnameMod changeLetIn1  "LetIn1.hs" "LetIn1"
    -- , manipulateAstTestWFnameMod changeLayoutIn3  "LayoutIn3b.hs" "LayoutIn3b"
    -- , manipulateAstTestWFnameMod changeLayoutIn3  "LayoutIn3.hs" "LayoutIn3"
    -- , manipulateAstTestWFname "LayoutLet2.hs"             "LayoutLet2"
    -- , manipulateAstTestWFname "LayoutLet.hs"             "Main"
    -- , manipulateAstTestWFname "Simple.hs"             "Main"
    -- , manipulateAstTestWFname "FunDeps.hs"               "Main"
    -- , manipulateAstTestWFname "IfThenElse3.hs"              "Main"
    -- , manipulateAstTestWFname "ImplicitParams.hs"        "Main"
    -- , manipulateAstTestWFname "ListComprehensions.hs"    "Main"
    -- , manipulateAstTestWFname "TransformListComp.hs"     "Main"
    -- , manipulateAstTestWFname "PArr.hs"                  "PArr"
    -- , manipulateAstTestWFname "DataDecl.hs"              "Main"
    -- , manipulateAstTestWFname "WhereIn4.hs"              "WhereIn4"
<<<<<<< HEAD
=======
    , manipulateAstTestWFname "C.hs"                        "C"
>>>>>>> 694545cd
    {-
    , manipulateAstTestWFname "ParensAroundContext.hs"   "ParensAroundContext"
    , manipulateAstTestWFname "Cpp.hs"                   "Main"
    , manipulateAstTestWFname "Lhs.lhs"                  "Main"
    , manipulateAstTestWFname "Foo.hs"                   "Main"
-}
    , manipulateAstTestWFname "Pseudonym.hs"             "Main"
    , manipulateAstTestWFname "Obscure.hs"             "Main"
  , manipulateAstTestWFname "Remorse.hs"             "Main"
  , manipulateAstTestWFname "Jon.hs"             "Main"
  , manipulateAstTestWFname "RSA.hs"             "Main"
    ]

-- ---------------------------------------------------------------------

-- |Convert the if statement in C.hs to a case, adjusting layout appropriately.
changeCifToCase :: Anns -> GHC.ParsedSource -> (Anns,GHC.ParsedSource)
changeCifToCase ans p = (ans',p')
  where
    (p',(ans',_),_) = runTransform ans doTransform
    doTransform = SYB.everywhereM (SYB.mkM ifToCaseTransform) p

    ifToCaseTransform :: GHC.Located (GHC.HsExpr GHC.RdrName)
                      -> Transform (GHC.Located (GHC.HsExpr GHC.RdrName))
    ifToCaseTransform li@(GHC.L l (GHC.HsIf _se e1 e2 e3)) = do
      caseLoc        <- uniqueSrcSpan -- HaRe:-1:1
      trueMatchLoc   <- uniqueSrcSpan -- HaRe:-1:2
      trueLoc1       <- uniqueSrcSpan -- HaRe:-1:3
      trueLoc        <- uniqueSrcSpan -- HaRe:-1:4
      trueRhsLoc     <- uniqueSrcSpan -- HaRe:-1:5
      falseLoc1      <- uniqueSrcSpan -- HaRe:-1:6
      falseLoc       <- uniqueSrcSpan -- HaRe:-1:7
      falseMatchLoc  <- uniqueSrcSpan -- HaRe:-1:8
      falseRhsLoc    <- uniqueSrcSpan -- HaRe:-1:9
      caseVirtualLoc <- uniqueSrcSpan -- HaRe:-1:10
      let trueName  = mkRdrName "True"
      let falseName = mkRdrName "False"
      let ret = GHC.L caseLoc (GHC.HsCase e1
                 (GHC.MG
                  [
                    (GHC.L trueMatchLoc $ GHC.Match
                     Nothing
                     [
                       GHC.L trueLoc1 $ GHC.ConPatIn (GHC.L trueLoc trueName) (GHC.PrefixCon [])
                     ]
                     Nothing
                     (GHC.GRHSs
                       [
                         GHC.L trueRhsLoc $ GHC.GRHS [] e2
                       ] GHC.EmptyLocalBinds)
                    )
                  , (GHC.L falseMatchLoc $ GHC.Match
                     Nothing
                     [
                       GHC.L falseLoc1 $ GHC.ConPatIn (GHC.L falseLoc falseName) (GHC.PrefixCon [])
                     ]
                     Nothing
                     (GHC.GRHSs
                       [
                         GHC.L falseRhsLoc $ GHC.GRHS [] e3
                       ] GHC.EmptyLocalBinds)
                    )
                  ] [] GHC.placeHolderType GHC.FromSource))

      oldAnns <- getAnnsT
      let annIf   = gfromJust "Case.annIf"   $ getAnnotationEP li oldAnns
      let annCond = gfromJust "Case.annCond" $ getAnnotationEP e1 oldAnns
      let annThen = gfromJust "Case.annThen" $ getAnnotationEP e2 oldAnns
      let annElse = gfromJust "Case.annElse" $ getAnnotationEP e3 oldAnns
      logTr $ "Case:annIf="   ++ show annIf
      logTr $ "Case:annThen=" ++ show annThen
      logTr $ "Case:annElse=" ++ show annElse

      -- let ((_ifr,    ifc),  ifDP) = getOriginalPos oldAnns li (G GHC.AnnIf)
      -- let ((_thenr,thenc),thenDP) = getOriginalPos oldAnns li (G GHC.AnnThen)
      -- let ((_elser,elsec),elseDP) = getOriginalPos oldAnns li (G GHC.AnnElse)
      -- let newCol = ifc + 2
      let newCol = 6

      -- AZ:TODO: under some circumstances the GRHS annotations need LineSame, in others LineChanged.
      let ifDelta     = gfromJust "Case.ifDelta"     $ lookup (G GHC.AnnIf) (annsDP annIf)
      let ifSpanEntry = gfromJust "Case.ifSpanEntry" $ lookup (AnnSpanEntry) (annsDP annIf)
      let anne2' =
            [ ( AnnKey caseLoc       (CN "HsCase"),   annIf { annsDP = [ (AnnSpanEntry,ifSpanEntry),(G GHC.AnnCase, ifDelta)
                                                                     , (G GHC.AnnOf,     DP (0,1))
                                                                     ,(AnnList caseVirtualLoc,DP (0,0))] } )
            , ( AnnKey caseVirtualLoc (CN "(:)"),     Ann (DP (1,newCol)) (ColDelta newCol)  [(AnnSpanEntry,DP (1,0))])
            , ( AnnKey trueMatchLoc  (CN "Match"),    Ann (DP (0,0)) 0 [] )
            , ( AnnKey trueLoc1      (CN "ConPatIn"), Ann (DP (0,0)) 0 [] )
            , ( AnnKey trueLoc       (CN "Unqual"),   Ann (DP (0,0)) 0 [(G GHC.AnnVal, DP (0,0))] )
            , ( AnnKey trueRhsLoc    (CN "GRHS"),     Ann (DP (0,2)) 6 [(AnnSpanEntry,DP (0,2)),(G GHC.AnnRarrow, DP (0,0))] )

            , ( AnnKey falseMatchLoc (CN "Match"),    Ann (DP (1,0)) 0  [(AnnSpanEntry,DP (1,0))] )
            , ( AnnKey falseLoc1     (CN "ConPatIn"), Ann (DP (0,0)) 0  [] )
            , ( AnnKey falseLoc      (CN "Unqual"),   Ann (DP (0,0)) 0  [ (G GHC.AnnVal, DP (0,0))] )
            , ( AnnKey falseRhsLoc   (CN "GRHS"),     Ann (DP (0,1)) 6  [(AnnSpanEntry,DP (0,1)),(G GHC.AnnRarrow, DP (0,0))] )
            ]

      let annThen' = adjustAnnOffset (ColDelta 6) annThen
      let anne1 = Map.delete (AnnKey l (CN "HsIf")) oldAnns
          final = mergeAnns anne1 (Map.fromList anne2')
          anne3 = setLocatedAnns final
                    [ (e1, annCond)
                    , (e2, annThen')
                    , (e3, annElse)
                    ]
      putAnnsT anne3
      return ret
    ifToCaseTransform x = return x

    mkRdrName :: String -> GHC.RdrName
    mkRdrName s = GHC.mkVarUnqual (GHC.mkFastString s)

-- ---------------------------------------------------------------------

changeLayoutLet2 :: Anns -> GHC.ParsedSource -> (Anns, GHC.ParsedSource)
changeLayoutLet2 ans parsed = (ans,rename "xxxlonger" [((7,5),(7,8)),((8,24),(8,27))] parsed)

changeLocToName :: Anns -> GHC.ParsedSource -> (Anns, GHC.ParsedSource)
changeLocToName ans parsed = (ans,rename "LocToName.newPoint" [((20,1),(20,11)),((20,28),(20,38)),((24,1),(24,11))] parsed)

changeLayoutIn3 :: Anns -> GHC.ParsedSource -> (Anns, GHC.ParsedSource)
changeLayoutIn3 ans parsed = (ans,rename "anotherX" [((7,13),(7,14)),((7,37),(7,38)),((8,37),(8,38))] parsed)
-- changeLayoutIn3 parsed = rename "anotherX" [((7,13),(7,14)),((7,37),(7,38))] parsed

changeLayoutIn4 :: Anns -> GHC.ParsedSource -> (Anns, GHC.ParsedSource)
changeLayoutIn4 ans parsed = (ans,rename "io" [((7,8),(7,13)),((7,28),(7,33))] parsed)

changeLayoutIn1 :: Anns -> GHC.ParsedSource -> (Anns, GHC.ParsedSource)
changeLayoutIn1 ans parsed = (ans,rename "square" [((7,17),(7,19)),((7,24),(7,26))] parsed)

changeRename1 :: Anns -> GHC.ParsedSource -> (Anns, GHC.ParsedSource)
changeRename1 ans parsed = (ans,rename "bar2" [((3,1),(3,4))] parsed)

changeLayoutLet3 :: Anns -> GHC.ParsedSource -> (Anns, GHC.ParsedSource)
changeLayoutLet3 ans parsed = (ans,rename "xxxlonger" [((7,5),(7,8)),((9,14),(9,17))] parsed)

changeLayoutLet5 :: Anns -> GHC.ParsedSource -> (Anns, GHC.ParsedSource)
changeLayoutLet5 ans parsed = (ans,rename "x" [((7,5),(7,8)),((9,14),(9,17))] parsed)

rename :: (SYB.Data a) => String -> [Span] -> a -> a
rename newNameStr spans a
  = SYB.everywhere ( SYB.mkT   replaceRdr
                    `SYB.extT` replaceHsVar
                    `SYB.extT` replacePat
                   ) a
  where
    newName = GHC.mkRdrUnqual (GHC.mkVarOcc newNameStr)

    cond :: GHC.SrcSpan -> Bool
    cond ln = any (\ss -> ss2span ln == ss) spans

    replaceRdr :: GHC.Located GHC.RdrName -> GHC.Located GHC.RdrName
    replaceRdr (GHC.L ln _)
        | cond ln = GHC.L ln newName
    replaceRdr x = x

    replaceHsVar :: GHC.LHsExpr GHC.RdrName -> GHC.LHsExpr GHC.RdrName
    replaceHsVar (GHC.L ln (GHC.HsVar _))
        | cond ln = GHC.L ln (GHC.HsVar newName)
    replaceHsVar x = x

    replacePat (GHC.L ln (GHC.VarPat _))
        | cond ln = GHC.L ln (GHC.VarPat newName)
    replacePat x = x



-- ---------------------------------------------------------------------

changeWhereIn4 :: Anns -> GHC.ParsedSource -> (Anns,GHC.ParsedSource)
changeWhereIn4 ans parsed
  = (ans,SYB.everywhere (SYB.mkT replace) parsed)
  where
    replace :: GHC.Located GHC.RdrName -> GHC.Located GHC.RdrName
    replace (GHC.L ln _n)
      | ss2span ln == ((12,16),(12,17)) = GHC.L ln (GHC.mkRdrUnqual (GHC.mkVarOcc "p_2"))
    replace x = x

-- ---------------------------------------------------------------------

changeLetIn1 :: Anns -> GHC.ParsedSource -> (Anns,GHC.ParsedSource)
changeLetIn1 ans parsed
  = (ans,SYB.everywhere (SYB.mkT replace) parsed)
  where
    replace :: GHC.HsExpr GHC.RdrName -> GHC.HsExpr GHC.RdrName
    replace x@(GHC.HsLet localDecls expr@(GHC.L _ _))
      =
         let (GHC.HsValBinds (GHC.ValBindsIn bagDecls sigs)) = localDecls
             bagDecls' = GHC.listToBag $ init $ GHC.bagToList bagDecls
         in (GHC.HsLet (GHC.HsValBinds (GHC.ValBindsIn bagDecls' sigs)) expr)

    replace x = x

-- ---------------------------------------------------------------------

-- | Where all the tests are to be found
examplesDir :: FilePath
examplesDir = "tests" </> "examples"

examplesDir2 :: FilePath
examplesDir2 = "examples"

manipulateAstTestWithMod :: (Anns -> GHC.ParsedSource -> (Anns,GHC.ParsedSource)) -> FilePath -> String -> IO Bool
manipulateAstTestWithMod change file modname = manipulateAstTest' (Just change) False file modname

manipulateAstTestWFnameMod :: (Anns -> GHC.ParsedSource -> (Anns,GHC.ParsedSource)) -> FilePath -> String -> IO (FilePath,Bool)
manipulateAstTestWFnameMod change fileName modname
  = do r <- manipulateAstTestWithMod change fileName modname
       return (fileName,r)

manipulateAstTest :: FilePath -> String -> IO Bool
manipulateAstTest file modname = manipulateAstTest' Nothing False file modname

manipulateAstTestWFname :: FilePath -> String -> IO (FilePath, Bool)
manipulateAstTestWFname file modname = (file,) <$> manipulateAstTest file modname

manipulateAstTestTH :: FilePath -> String -> IO Bool
manipulateAstTestTH file modname = manipulateAstTest' Nothing True file modname

manipulateAstTest' :: Maybe (Anns -> GHC.ParsedSource -> (Anns,GHC.ParsedSource)) -> Bool -> FilePath -> String -> IO Bool
manipulateAstTest' mchange useTH file' modname = do
  let testpath = "./tests/examples/"
      file     = testpath </> file'
      out      = file <.> "out"
      expected = file <.> "expected"

  contents <- case mchange of
                   Nothing -> readUTF8File file
                   Just _  -> readUTF8File expected
  (ghcAnns',t) <- hSilence [stderr] $ parsedFileGhc file modname useTH
  let
    parsedOrig = GHC.pm_parsed_source $ GHC.tm_parsed_module t
    (ghcAnns,parsed) = fixBugsInAst ghcAnns' parsedOrig
    parsedAST = SYB.showData SYB.Parser 0 parsed
    -- parsedAST = showGhc parsed
       -- `debug` ("getAnn:=" ++ (show (getAnnotationValue (snd ann) (GHC.getLoc parsed) :: Maybe AnnHsModule)))
    -- try to pretty-print; summarize the test result
    ann = relativiseApiAnns parsedOrig ghcAnns'
      `debug` ("ghcAnns:" ++ showGhc ghcAnns)

    (ann',parsed') = case mchange of
                   Nothing     -> (ann,parsed)
                   Just change -> change ann parsed
    printed = exactPrintWithAnns parsed' ann' -- `debug` ("ann=" ++ (show $ map (\(s,a) -> (ss2span s, a)) $ Map.toList ann))
    result =
            if False
              then "Match\n"
              else printed ++ "\n==============\n"
                    ++ "lengths:" ++ show (length printed,length contents) ++ "\n"
                    ++ showAnnData ann 0 parsed'
                    ++ "\n========================\n"
                    ++ showGhc ann'
                    ++ "\n========================\n"
                    ++ showGhc ghcAnns
                    ++ "\n========================\n"
                    ++ parsedAST
                    ++ "\n========================\n"
                    ++ showGhc ann
  writeFile out $ result
  -- putStrLn $ "Test:parsed=" ++ parsedAST
  -- putStrLn $ "Test:showdata:parsedOrig" ++ SYB.showData SYB.Parser 0 parsedOrig
  -- putStrLn $ "Test:ann :" ++ showGhc ann
  -- putStrLn $ "Test:ghcAnns :" ++ showGhc ghcAnns
  -- putStrLn $ "Test:ghcAnns' :" ++ showGhc ghcAnns'
  -- putStrLn $ "Test:showdata:" ++ showAnnData ann 0 parsed
  -- putStrLn $ "Test:showdata:parsed'" ++ SYB.showData SYB.Parser 0 parsed'
  -- putStrLn $ "Test:showdata:parsed'" ++ showAnnData ann 0 parsed'
  return (printed == contents)


-- ---------------------------------------------------------------------
-- |Result of parsing a Haskell source file. It is simply the
-- TypeCheckedModule produced by GHC.
type ParseResult = GHC.TypecheckedModule

parsedFileGhc :: String -> String -> Bool -> IO (GHC.ApiAnns,ParseResult)
parsedFileGhc fileName modname useTH = do
    -- putStrLn $ "parsedFileGhc:" ++ show fileName
    GHC.defaultErrorHandler GHC.defaultFatalMessager GHC.defaultFlushOut $ do
      GHC.runGhc (Just libdir) $ do
        dflags <- GHC.getSessionDynFlags
        let dflags'' = dflags { GHC.importPaths = ["./tests/examples/","../tests/examples/",
                                                   "./src/","../src/"] }

            tgt = if useTH then GHC.HscInterpreted
                           else GHC.HscNothing -- allows FFI
            dflags''' = dflags'' { GHC.hscTarget = tgt,
                                   GHC.ghcLink =  GHC.LinkInMemory
                                  , GHC.packageFlags = [GHC.ExposePackage (GHC.PackageArg "ghc") (GHC.ModRenaming False [])]
                                 }

            dflags4 = if False -- useHaddock
                        then GHC.gopt_set (GHC.gopt_set dflags''' GHC.Opt_Haddock)
                                       GHC.Opt_KeepRawTokenStream
                        else GHC.gopt_set dflags'''
                                       GHC.Opt_KeepRawTokenStream
                        -- else GHC.gopt_set (GHC.gopt_unset dflags''' GHC.Opt_Haddock)
                        --               GHC.Opt_KeepRawTokenStream

        (dflags5,_args,_warns) <- GHC.parseDynamicFlagsCmdLine dflags4 [GHC.noLoc "-package ghc"]
        -- GHC.liftIO $ putStrLn $ "dflags set:(args,warns)" ++ show (map GHC.unLoc args,map GHC.unLoc warns)
        void $ GHC.setSessionDynFlags dflags5
        -- GHC.liftIO $ putStrLn $ "dflags set"

        target <- GHC.guessTarget fileName Nothing
        GHC.setTargets [target]
        -- GHC.liftIO $ putStrLn $ "target set:" ++ showGhc (GHC.targetId target)
        void $ GHC.load GHC.LoadAllTargets -- Loads and compiles, much as calling make
        -- GHC.liftIO $ putStrLn $ "targets loaded"
        -- g <- GHC.getModuleGraph
        -- let showStuff ms = show (GHC.moduleNameString $ GHC.moduleName $ GHC.ms_mod ms,GHC.ms_location ms)
        -- GHC.liftIO $ putStrLn $ "module graph:" ++ (intercalate "," (map showStuff g))

        modSum <- GHC.getModSummary $ GHC.mkModuleName modname
        -- GHC.liftIO $ putStrLn $ "got modSum"
        -- let modSum = head g
{-
        (sourceFile, source, flags) <- getModuleSourceAndFlags (GHC.ms_mod modSum)
        strSrcBuf <- getPreprocessedSrc sourceFile
        GHC.liftIO $ putStrLn $ "preprocessedSrc====\n" ++ strSrcBuf ++ "\n================\n"
-}
        p <- GHC.parseModule modSum
        -- GHC.liftIO $ putStrLn $ "got parsedModule"
        t <- GHC.typecheckModule p
        -- GHC.liftIO $ putStrLn $ "typechecked"
        -- toks <- GHC.getRichTokenStream (GHC.ms_mod modSum)
        -- GHC.liftIO $ putStrLn $ "toks" ++ show toks
        let anns = GHC.pm_annotations p
        -- GHC.liftIO $ putStrLn $ "anns"
        return (anns,t)

readUTF8File :: FilePath -> IO String
readUTF8File fp = openFile fp ReadMode >>= \h -> do
        hSetEncoding h utf8
        hGetContents h

-- ---------------------------------------------------------------------

pwd :: IO FilePath
pwd = getCurrentDirectory

cd :: FilePath -> IO ()
cd = setCurrentDirectory

-- ---------------------------------------------------------------------

mkSs :: (Int,Int) -> (Int,Int) -> GHC.SrcSpan
mkSs (sr,sc) (er,ec)
  = GHC.mkSrcSpan (GHC.mkSrcLoc (GHC.mkFastString "examples/PatBind.hs") sr sc)
                  (GHC.mkSrcLoc (GHC.mkFastString "examples/PatBind.hs") er ec)
-- ---------------------------------------------------------------------

-- | The preprocessed files are placed in a temporary directory, with
-- a temporary name, and extension .hscpp. Each of these files has
-- three lines at the top identifying the original origin of the
-- files, which is ignored by the later stages of compilation except
-- to contextualise error messages.
getPreprocessedSrc ::
  -- GHC.GhcMonad m => FilePath -> m GHC.StringBuffer
  GHC.GhcMonad m => FilePath -> m String
getPreprocessedSrc srcFile = do
  df <- GHC.getSessionDynFlags
  d <- GHC.liftIO $ getTempDir df
  fileList <- GHC.liftIO $ getDirectoryContents d
  let suffix = "hscpp"

  let cppFiles = filter (\f -> getSuffix f == suffix) fileList
  origNames <- GHC.liftIO $ mapM getOriginalFile $ map (\f -> d </> f) cppFiles
  let tmpFile = ghead "getPreprocessedSrc" $ filter (\(o,_) -> o == srcFile) origNames
  -- buf <- GHC.liftIO $ GHC.hGetStringBuffer $ snd tmpFile
  -- return buf
  GHC.liftIO $ readUTF8File (snd tmpFile)

-- ---------------------------------------------------------------------

getSuffix :: FilePath -> String
getSuffix fname = reverse $ fst $ break (== '.') $ reverse fname

-- | A GHC preprocessed file has the following comments at the top
-- @
-- # 1 "./test/testdata/BCpp.hs"
-- # 1 "<command-line>"
-- # 1 "./test/testdata/BCpp.hs"
-- @
-- This function reads the first line of the file and returns the
-- string in it.
-- NOTE: no error checking, will blow up if it fails
getOriginalFile :: FilePath -> IO (FilePath,FilePath)
getOriginalFile fname = do
  fcontents <- readFile fname
  let firstLine = ghead "getOriginalFile" $ lines fcontents
  let (_,originalFname) = break (== '"') firstLine
  return $ (tail $ init $ originalFname,fname)


-- ---------------------------------------------------------------------
-- Copied from the GHC source, since not exported

getModuleSourceAndFlags :: GHC.GhcMonad m => GHC.Module -> m (String, GHC.StringBuffer, GHC.DynFlags)
getModuleSourceAndFlags modu = do
  m <- GHC.getModSummary (GHC.moduleName modu)
  case GHC.ml_hs_file $ GHC.ms_location m of
    Nothing ->
               do dflags <- GHC.getDynFlags
                  GHC.liftIO $ throwIO $ GHC.mkApiErr dflags (GHC.text "No source available for module " GHC.<+> GHC.ppr modu)
    Just sourceFile -> do
        source <- GHC.liftIO $ GHC.hGetStringBuffer sourceFile
        return (sourceFile, source, GHC.ms_hspp_opts m)


-- return our temporary directory within tmp_dir, creating one if we
-- don't have one yet
getTempDir :: GHC.DynFlags -> IO FilePath
getTempDir dflags
  = do let ref = GHC.dirsToClean dflags
           tmp_dir = GHC.tmpDir dflags
       mapping <- readIORef ref
       case Map.lookup tmp_dir mapping of
           Nothing -> error "should already be a tmpDir"
           Just d -> return d
-- ---------------------------------------------------------------------
-- Putting these here for the time being, to avoid import loops

ghead :: String -> [a] -> a
ghead  info []    = error $ "ghead "++info++" []"
ghead _info (h:_) = h

glast :: String -> [a] -> a
glast  info []    = error $ "glast " ++ info ++ " []"
glast _info h     = last h

gtail :: String -> [a] -> [a]
gtail  info []   = error $ "gtail " ++ info ++ " []"
gtail _info h    = tail h

gfromJust :: String -> Maybe a -> a
gfromJust _info (Just h) = h
gfromJust  info Nothing = error $ "gfromJust " ++ info ++ " Nothing"<|MERGE_RESOLUTION|>--- conflicted
+++ resolved
@@ -169,12 +169,8 @@
   , mkTestModChange changeLayoutIn4  "LayoutIn4.hs"  "LayoutIn4"
   , mkTestModChange changeLocToName  "LocToName.hs"  "LocToName"
   , mkTestModChange changeLetIn1     "LetIn1.hs"     "LetIn1"
-<<<<<<< HEAD
-  , mkTestModChange changeWhereIn4 "WhereIn4.hs" "WhereIn4"
-=======
   , mkTestModChange changeWhereIn4   "WhereIn4.hs"   "WhereIn4"
   , mkTestModChange changeCifToCase  "C.hs"          "C"
->>>>>>> 694545cd
 
   ]
 
@@ -344,10 +340,7 @@
     -- , manipulateAstTestWFname "PArr.hs"                  "PArr"
     -- , manipulateAstTestWFname "DataDecl.hs"              "Main"
     -- , manipulateAstTestWFname "WhereIn4.hs"              "WhereIn4"
-<<<<<<< HEAD
-=======
     , manipulateAstTestWFname "C.hs"                        "C"
->>>>>>> 694545cd
     {-
     , manipulateAstTestWFname "ParensAroundContext.hs"   "ParensAroundContext"
     , manipulateAstTestWFname "Cpp.hs"                   "Main"
@@ -434,16 +427,16 @@
             [ ( AnnKey caseLoc       (CN "HsCase"),   annIf { annsDP = [ (AnnSpanEntry,ifSpanEntry),(G GHC.AnnCase, ifDelta)
                                                                      , (G GHC.AnnOf,     DP (0,1))
                                                                      ,(AnnList caseVirtualLoc,DP (0,0))] } )
-            , ( AnnKey caseVirtualLoc (CN "(:)"),     Ann (DP (1,newCol)) (ColDelta newCol)  [(AnnSpanEntry,DP (1,0))])
-            , ( AnnKey trueMatchLoc  (CN "Match"),    Ann (DP (0,0)) 0 [] )
-            , ( AnnKey trueLoc1      (CN "ConPatIn"), Ann (DP (0,0)) 0 [] )
-            , ( AnnKey trueLoc       (CN "Unqual"),   Ann (DP (0,0)) 0 [(G GHC.AnnVal, DP (0,0))] )
-            , ( AnnKey trueRhsLoc    (CN "GRHS"),     Ann (DP (0,2)) 6 [(AnnSpanEntry,DP (0,2)),(G GHC.AnnRarrow, DP (0,0))] )
-
-            , ( AnnKey falseMatchLoc (CN "Match"),    Ann (DP (1,0)) 0  [(AnnSpanEntry,DP (1,0))] )
-            , ( AnnKey falseLoc1     (CN "ConPatIn"), Ann (DP (0,0)) 0  [] )
-            , ( AnnKey falseLoc      (CN "Unqual"),   Ann (DP (0,0)) 0  [ (G GHC.AnnVal, DP (0,0))] )
-            , ( AnnKey falseRhsLoc   (CN "GRHS"),     Ann (DP (0,1)) 6  [(AnnSpanEntry,DP (0,1)),(G GHC.AnnRarrow, DP (0,0))] )
+            , ( AnnKey caseVirtualLoc (CN "(:)"),     Ann (DP (1,newCol)) (ColDelta newCol) (DP (1,newCol)) [] [(AnnSpanEntry,DP (1,0))])
+            , ( AnnKey trueMatchLoc  (CN "Match"),    Ann (DP (0,0)) 0 (DP (0,0)) [] [] )
+            , ( AnnKey trueLoc1      (CN "ConPatIn"), Ann (DP (0,0)) 0 (DP (0,0)) [] [] )
+            , ( AnnKey trueLoc       (CN "Unqual"),   Ann (DP (0,0)) 0 (DP (0,0)) [] [(G GHC.AnnVal, DP (0,0))] )
+            , ( AnnKey trueRhsLoc    (CN "GRHS"),     Ann (DP (0,2)) 6 (DP (0,0)) [] [(AnnSpanEntry,DP (0,2)),(G GHC.AnnRarrow, DP (0,0))] )
+
+            , ( AnnKey falseMatchLoc (CN "Match"),    Ann (DP (1,0)) 0 (DP (0,0)) []  [(AnnSpanEntry,DP (1,0))] )
+            , ( AnnKey falseLoc1     (CN "ConPatIn"), Ann (DP (0,0)) 0 (DP (0,0)) []  [] )
+            , ( AnnKey falseLoc      (CN "Unqual"),   Ann (DP (0,0)) 0 (DP (0,0)) []  [ (G GHC.AnnVal, DP (0,0))] )
+            , ( AnnKey falseRhsLoc   (CN "GRHS"),     Ann (DP (0,1)) 6 (DP (0,0)) []  [(AnnSpanEntry,DP (0,1)),(G GHC.AnnRarrow, DP (0,0))] )
             ]
 
       let annThen' = adjustAnnOffset (ColDelta 6) annThen
