{-# LANGUAGE FlexibleContexts #-}
{-# LANGUAGE TupleSections #-}
{-# LANGUAGE ViewPatterns #-}
{-# LANGUAGE RecordWildCards #-}
{-# LANGUAGE NamedFieldPuns #-}
{-# LANGUAGE PartialTypeSignatures #-}
{-# LANGUAGE LambdaCase #-}
{-# LANGUAGE ScopedTypeVariables #-}
{-# LANGUAGE NoMonomorphismRestriction #-}
module Main where

import Language.Haskell.GHC.ExactPrint
import Language.Haskell.GHC.ExactPrint.Annotate
import Language.Haskell.GHC.ExactPrint.Types
import Language.Haskell.GHC.ExactPrint.Utils

import Data.Data
import Data.Generics.Schemes

import HsExpr as GHC hiding (Stmt)
import qualified HsExpr as GHC (Stmt)
import HsBinds as GHC
import HsSyn hiding (Pat, Stmt)
import qualified HsSyn as GHC (Pat, Stmt)
import SrcLoc
import qualified SrcLoc as GHC
import qualified RdrName as GHC
import qualified ApiAnnotation as GHC
import qualified DynFlags      as GHC
import qualified FastString    as GHC
import qualified GHC           as GHC hiding (parseModule)
import qualified HeaderInfo    as GHC
import qualified Lexer         as GHC
import qualified MonadUtils    as GHC
import qualified Outputable    as GHC
import qualified Parser        as GHC
import qualified SrcLoc        as GHC
import qualified StringBuffer  as GHC
import qualified OccName as GHC
import Data.Generics
import Control.Monad.State

import qualified Data.Map as Map

import Debug.Trace

import Data.Monoid

import System.IO.Unsafe

import Control.Arrow

import Data.Maybe

import qualified Refact.Types as R
import Refact.Types hiding (SrcSpan)

import System.Environment
import System.Process
import System.Directory
import System.IO

main = do
  args <- getArgs
  case args of
    ["pipe", file] -> runPipe file
    ["test", file] -> runTest file

-- Types
--
type M a = State Anns a

type Module = (GHC.Located (GHC.HsModule GHC.RdrName))

type Expr = GHC.Located (GHC.HsExpr GHC.RdrName)

type Bind = HsBindLR  GHC.RdrName GHC.RdrName

type Type = GHC.Located (GHC.HsType GHC.RdrName)

type Decl = GHC.Located (GHC.HsDecl GHC.RdrName)

type Pat = GHC.LPat GHC.RdrName

type Name = GHC.Located GHC.RdrName

type Stmt = ExprLStmt GHC.RdrName

mergeAnns :: Anns -> Anns -> Anns
mergeAnns (a, b) (c,d) = (Map.union a c, Map.union b d)

-- | Replaces an old expression with a new expression
replace :: AnnKey -> AnnKey -> AnnKey -> Anns -> Maybe Anns
replace old new inp (as, keys) = do
  oldan <- Map.lookup old as
  newan <- Map.lookup new as
  return . (, keys) . Map.delete old . Map.insert inp (combine oldan newan) $ as

combine :: Annotation -> Annotation -> Annotation
combine oldann newann =
  Ann (annEntryDelta oldann) (annDelta oldann) (annTrueEntryDelta oldann)
      (annPriorComments oldann ++ annPriorComments newann) (annsDP newann ++ extraComma (annsDP oldann))
  where
    extraComma [] = []
    extraComma (last -> x) = case x of
                              (G GHC.AnnComma, dp) -> [x]
                              (AnnSemiSep, dp) -> [x]
                              (G GHC.AnnSemi, dp) -> [x]
                              _ -> []



mkKey :: (Data a) => GHC.Located a -> AnnKey
mkKey (GHC.L l s) = AnnKey l (annGetConstr s) NotNeeded


-- | Shift the first output annotation into the correct place
moveAnns :: [(KeywordId, DeltaPos)] -> [(KeywordId, DeltaPos)] -> [(KeywordId, DeltaPos)]
moveAnns [] xs        = xs
moveAnns ((_, dp): _) ((kw, _):xs) = (kw,dp) : xs

-- Pipe

runPipe :: FilePath -> IO ()
runPipe file = do
  path <- canonicalizePath file
  rawhints <- getHints path
  let inp :: [Refactoring R.SrcSpan] = read rawhints
  print inp
  let inp' = fmap (toGhcSrcSpan file) <$> inp
  (anns, m) <- either (error . show) id <$> parseModule file
  let as = relativiseApiAnns m anns
      -- need a check here to avoid overlap
      (ares, res) = foldl (uncurry runRefactoring) (as, m) inp'
  putStrLn (exactPrintWithAnns res ares)

-- Run HLint to get the commands

makeCmd :: String -> String
makeCmd file = "hlint " ++ file ++ " --serialise"

getHints :: FilePath -> IO String
getHints file = do
  (_, Just hOut, _, hProc) <- createProcess (
                                (shell (makeCmd file))
                                { std_out = CreatePipe }
                              )
  exitCode <- waitForProcess hProc
  hGetContents hOut


toGhcSrcSpan :: FilePath -> R.SrcSpan -> SrcSpan
toGhcSrcSpan file R.SrcSpan{..} = mkSrcSpan (f start) (f end)
  where
    f (x,y) = mkSrcLoc (GHC.mkFastString file) x y

-- Perform the substitutions

runRefactoring :: Anns -> Module -> Refactoring GHC.SrcSpan -> (Anns, Module)
runRefactoring as m r@Replace{}  =
  case rtype r of
    Expr -> replaceWorker as m parseExpr doExprReplacement r
    Decl -> replaceWorker as m parseDecl doGenReplacement r
    Type -> replaceWorker as m parseType doGenReplacement r
    Pattern -> replaceWorker as m parsePattern doGenReplacement r
    Stmt -> replaceWorker as m parseStmt doGenReplacement r
runRefactoring (as,sk) m ModifyComment{..} =
    ((Map.map go as, sk), m)
    where
      go a@(Ann{ annPriorComments, annsDP }) =
        a { annsDP = map changeComment annsDP
          , annPriorComments = map (first change) annPriorComments }
      changeComment (AnnComment d, dp) = (AnnComment (change d), dp)
      changeComment e = e
      change old@Comment{..}= if (ss2pos commentIdentifier) == (ss2pos commentLocation)
                                          then old { commentContents = newComment}
                                          else old
runRefactoring as m Delete{position} =
  ((as, doDelete ((/= position) . getLoc) m))
runRefactoring as m Rename{nameSubts} =
  (as, doRename nameSubts m)
<<<<<<< HEAD
=======
runRefactoring as m InsertComment{..} =
  let exp = mkAnnKey (findDecl m commentCarrier) in
  (first (insertComment exp newComment) as, m)

insertComment :: AnnKey -> String
              -> Map.Map AnnKey Annotation
              -> Map.Map AnnKey Annotation
insertComment k s as =
  let comment = Comment (DP (0, length s)) s GHC.noSrcSpan Nothing in
  Map.adjust (\a@Ann{..} -> a { annPriorComments = annPriorComments ++ [(comment, DP (1,0))]
                          , annEntryDelta = DP (1,0) }) k as

>>>>>>> cd75285f



type Repl a = (GHC.Located a -> Bool) -> GHC.Located a -> GHC.Located a -> M (GHC.Located a)

replaceWorker :: (Annotate a, Data a) => Anns -> Module
              -> Parser (GHC.Located a) -> Repl a
              -> Refactoring GHC.SrcSpan -> (Anns, Module)
replaceWorker as m p r Replace{..} =
  let replExprLocation = expr
      (newanns, template) = case (unsafePerformIO $ p orig) of
                              Right xs -> xs
                              Left err -> error (show err)
      relat = relativiseApiAnns template newanns
      (newExpr, newAnns) = runState (substTransform m subts template) (mergeAnns as relat)
      replacementPred (GHC.L l _) = l == replExprLocation
      transformation = everywhereM (mkM (r replacementPred newExpr))
      (final, finalanns) = runState (transformation m) newAnns
   in (finalanns, final)


-- Find the largest expression with a given SrcSpan
findGen :: forall ast . Data ast => String -> Module -> SrcSpan -> GHC.Located ast
findGen s m ss = fromMaybe (error (s ++ " " ++ showGhc ss)) (doTrans m)
  where
    doTrans :: Module -> Maybe (GHC.Located ast)
    doTrans = something (mkQ Nothing (findLargestExpression ss))

findExpr :: Module -> SrcSpan -> Expr
findExpr = findGen "expr"

findPat :: Module -> SrcSpan -> Pat
findPat = findGen "pat"

findType :: Module -> SrcSpan -> Type
findType = findGen "type"

findDecl :: Module -> SrcSpan -> Decl
findDecl = findGen "decl"
<<<<<<< HEAD

findStmt :: Module -> SrcSpan -> Stmt
findStmt = findGen "stmt"
=======

findStmt :: Module -> SrcSpan -> Stmt
findStmt = findGen "stmt"

findName :: Module -> SrcSpan -> (Name, Pat)
findName m ss =
  case findPat m ss of
       p@(GHC.L l (VarPat n)) -> (GHC.L l n, p)
       _ -> error "Not var pat"
>>>>>>> cd75285f

findName :: Module -> SrcSpan -> (Name, Pat)
findName m ss =
  case findPat m ss of
       p@(GHC.L l (VarPat n)) -> (GHC.L l n, p)
       _ -> error "Not var pat"

<<<<<<< HEAD

=======
>>>>>>> cd75285f
findLargestExpression :: Data ast => SrcSpan -> GHC.Located ast -> Maybe (GHC.Located ast)
findLargestExpression ss e@(GHC.L l _) =
  if l == ss
    then Just e
    else Nothing

-- Deletion from a list
<<<<<<< HEAD

deleteFromList :: (Stmt -> Bool) -> [Stmt] -> [Stmt]
deleteFromList = filter

doDelete p = everywhere (mkT (deleteFromList p))

-- Renaming

doRename :: [(String, String)] -> Module -> Module
doRename ss = everywhere (mkT rename)
  where
    rename :: GHC.OccName -> GHC.OccName
    rename v = GHC.mkOccName n s'
      where
          (s, n) = (GHC.occNameString v, GHC.occNameSpace v)
          s' = fromMaybe s (lookup s ss)




=======

deleteFromList :: (Stmt -> Bool) -> [Stmt] -> [Stmt]
deleteFromList = filter

doDelete p = everywhere (mkT (deleteFromList p))

-- Renaming

doRename :: [(String, String)] -> Module -> Module
doRename ss = everywhere (mkT rename)
  where
    rename :: GHC.OccName -> GHC.OccName
    rename v = GHC.mkOccName n s'
      where
          (s, n) = (GHC.occNameString v, GHC.occNameSpace v)
          s' = fromMaybe s (lookup s ss)




>>>>>>> cd75285f
-- Substitute variables into templates

substTransform :: Data a => Module -> [(String, GHC.SrcSpan)] -> a -> M a
substTransform m ss = everywhereM (mkM (exprSub m ss)
                                    `extM` typeSub m ss
                                    `extM` patSub m ss
                                    `extM` stmtSub m ss
                                    `extM` identSub m ss
                                    )

stmtSub :: Module -> [(String, GHC.SrcSpan)] -> Stmt -> M Stmt
stmtSub m subs old@(GHC.L l (BodyStmt (GHC.L l2 (HsVar name)) _ _ _) ) =
  resolveRdrName (findStmt m) old subs name
stmtSub _ _ e = return e

patSub :: Module -> [(String, GHC.SrcSpan)] -> Pat -> M Pat
patSub m subs old@(GHC.L l (VarPat name)) =
  (resolveRdrName (findPat m) old subs name)
patSub _ _ e = return e

typeSub :: Module -> [(String, GHC.SrcSpan)] -> Type -> M Type
typeSub m subs old@(GHC.L l (HsTyVar name)) =
  (resolveRdrName (findType m) old subs name)
typeSub _ _ e = return e

exprSub :: Module -> [(String, GHC.SrcSpan)] -> Expr -> M Expr
exprSub m subs old@(GHC.L l (HsVar name)) =
  resolveRdrName (findExpr m) old subs name
exprSub _ _ e = return e

identSub :: Module -> [(String, GHC.SrcSpan)] -> Name -> M Name
identSub m subs old@(GHC.L l name) =
  (resolveRdrName' subst (findName m) old subs name)
  where
    subst :: Name -> (Name, Pat) -> M Name
    subst old (n, p) = n <$ modify (\r -> replaceAnnKey r (mkAnnKey old) (mkAnnKey p) (mkAnnKey n))

resolveRdrName' ::
                  (a -> b -> M a)  ->  (SrcSpan -> b) -> a
               -> [(String, GHC.SrcSpan)] -> GHC.RdrName -> M a
resolveRdrName' g f old subs name =
  case name of
    -- Todo: this should replace anns as well?
    GHC.Unqual (GHC.occNameString . GHC.occName -> oname)
      -> case (lookup oname subs) of
              Just (f -> new) -> g old new
              Nothing -> return old
    _ -> return old

resolveRdrName = resolveRdrName' modifyAnnKey


-- Test

runTest :: FilePath -> IO ()
runTest file = do
  Right (anns, m) <- parseModule file
  let as = relativiseApiAnns m anns
      (tm, tanns) = case 6 of
                      1 -> runState (removeBracketsT m) as
                      2 -> replaceExpr "(a + b)" m as
                      3 -> (etaTransform m, as)
                      4 -> runState (transformRedundantDo m) as
                      5 -> (m, (removeComment (const False)) as)
                      6 ->  addImport "import Data.Foldable" m as
  putStrLn  $ showAnnData as 0 m
  putStrLn  $ showAnnData tanns 0 tm
  putStrLn (exactPrintWithAnns m as)
  putStrLn (exactPrintWithAnns tm tanns)
  return ()


-- 1 -- Remove brackets
--
removeBracketsT = everywhereM (mkM $ removeBrackets (const True))


removeBrackets :: (GHC.SrcSpan -> Bool) -> (GHC.Located (GHC.HsExpr GHC.RdrName)) -> M (GHC.Located (GHC.HsExpr GHC.RdrName))
removeBrackets p v@(GHC.L t (GHC.HsPar e)) =
  if p t
    then modifyAnnKey v e
    else return v
removeBrackets _ e = return e

modifyAnnKey e1 e2 = e2 <$ modify (\m -> replaceAnnKey m (mkAnnKey e1) (mkAnnKey e2) (mkAnnKey e2))


replaceAnnKey ::
  Anns -> AnnKey -> AnnKey -> AnnKey -> Anns
replaceAnnKey a old new inp =
  case replace old new inp a  of
    Nothing -> a
    Just a' -> a'

-- 2 -- Replace expression

replaceExpr :: String -> Module -> Anns -> (Module, Anns)
replaceExpr expr ast anns  =
  let Right (newanns, hsexpr) = (unsafePerformIO $ parseExpr expr)
      relat = relativiseApiAnns hsexpr newanns
      transformation = everywhereM (mkM (doExprReplacement (fourliteral) hsexpr))
      (final, finalanns) = runState (transformation ast) anns
  in (final, mergeAnns finalanns relat)

doGenReplacement :: Data ast
              => (GHC.Located ast -> Bool)
              -> GHC.Located ast
              -> GHC.Located ast
              -> M (GHC.Located ast)
doGenReplacement p new old =
  if p old then modifyAnnKey old new else return old

doExprReplacement :: (Expr -> Bool) -> Expr -> Expr -> M Expr
doExprReplacement = doGenReplacement


fourliteral (GHC.L l (GHC.HsOverLit {})) = True
fourliteral _ = False

-- 3
-- eta transformation

etaTransform = everywhere (mkT etaReduce)


etaReduce :: Match GHC.RdrName (LHsExpr GHC.RdrName)
          -> Match GHC.RdrName (LHsExpr GHC.RdrName)
etaReduce f@(GHC.Match { m_pats }) = traceShow (length m_pats) new
  where
    new = f { m_pats = init m_pats, m_grhss = newgrsh}
    newgrsh = (m_grhss f) { grhssGRHSs = getMeat (grhssGRHSs (m_grhss f)) }
    getMeat xs = map (fmap handle) xs
    handle (GRHS xs (GHC.L l (HsApp e _))) = GRHS xs e
    handle _ = error "error"

-- 4
-- redundant do
--
transformRedundantDo = everywhereM (mkM (redundantDo (const True)))

redundantDo :: (Expr -> Bool) -> Expr -> M Expr
redundantDo p e@(GHC.L l (HsDo _ stmts _)) = do
  case stmts of
    [e'@(GHC.L l' (BodyStmt b _ _ _))] -> modifyAnnKey e b
    _ -> return e
redundantDo p e = return e


-- 5
-- remove comments
--
-- This is quite complicated as we must update the entry deltas depending
-- on which comments are deleted.
--
-- We want to maintain the invariants
-- 2. If we delete a non-last comment then we must modify the following
-- comment delta
-- 3. If we delete the final comment then we must modify the
-- annEntryDelta
--
-- Internal comments
-- 1. Internal comments can't appear last
-- 2. So we just need to update the next delta

removeComment :: (DComment -> Bool) -> Anns -> Anns
removeComment p (as, sk) = dropDoubleSpaces (Map.map go as, sk)
  where
    go a@(Ann { annPriorComments, annsDP, annEntryDelta, annTrueEntryDelta})
      = a { annEntryDelta = if (newr == oldr)
                              then DP (newr, newc)
                              else DP (newr, newc)
          , annPriorComments = newPcomments
          , annsDP = newanns annsDP }
      where
        DP (oldr, oldc) = annTrueEntryDelta
        (DP (newr, newc), newPcomments) = newprior annEntryDelta annPriorComments
        newprior :: DeltaPos -> [(DComment, DeltaPos)] -> (DeltaPos, [(DComment, DeltaPos)])
        newprior d [] = (d, [])
        newprior d [(x@(Comment {commentPos}), k)] = if p x then (d, [(x,k)])
                                                      else traceShowId(addDP commentPos d, [])
        newprior d (e@(comment,o):y:xs) =
          if p comment then let (d', cs) = newprior d (y:xs) in (d', e:cs)
                       else newprior d (traceShowId (fiddle e y: xs))

        newanns :: [(KeywordId, DeltaPos)] -> [(KeywordId, DeltaPos)]
        newanns [] = []
        newanns [x] = [x]
        newanns (x:y:xs) =
            case x of (AnnComment d, start) -> if p d then x : newanns (y:xs)
                                                  else newanns (fiddle (d, start) y:xs)
                      _ -> x : newanns (y:xs)

        fiddle :: (DComment, DeltaPos) -> (a, DeltaPos) -> (a, DeltaPos)
        fiddle (Comment {commentPos}, start) (ann, off) = (ann, addDP commentPos off)

dropDoubleSpaces :: Anns -> Anns
dropDoubleSpaces (as, sk) = (Map.map go as, sk)
  where
    go a@(Ann { annEntryDelta, annPriorComments, annsDP }) =
      a { annEntryDelta = process annEntryDelta
        , annPriorComments = map (fmap process) annPriorComments
        , annsDP = map (fmap process) annsDP}
    process (DP (l,c)) = if l >= 3 then DP (2, c) else DP (l, c)


-- 6
-- add import

addImport :: String -> Module -> Anns -> (Module, Anns)
addImport s mod@(GHC.L l m@(GHC.HsModule name exp imports decls depr _haddock)) anns =
  let Right (newanns, newimport) = (unsafePerformIO $ parseImport s)
      newimports = imports ++ [newimport]
      relat = mergeAnns anns (relativiseApiAnns newimport newanns)
      final = m { hsmodImports = newimports }
      -- Moving comments
      finalanns =
        if or [isJust name, isJust exp, not . null $ imports , isJust depr]
          then relat
          else case decls of
                 [] -> relat -- Comments associated with top level module
                 (x:xs) -> moveComments x newimport relat

  in (GHC.L l final, setInitialDelta (DP (0,0)) newimport finalanns)

moveComments :: (Data ast, Data ast2) => GHC.Located ast -> GHC.Located ast2 -> Anns -> Anns
moveComments (mkAnnKey -> from) (mkAnnKey -> to) (as, sks) =
  let old = Map.lookup from as
      new = Map.lookup to as
      final = fromMaybe as $ do
                v <- old
                v' <- new
                return . Map.adjust (\a -> a { annPriorComments = [] }) from
                       . Map.adjust
                          (\a -> a { annPriorComments =
                                     annPriorComments v ++ annPriorComments v'} ) to
                       $ as
  in (final, sks)


setInitialDelta :: Data ast => DeltaPos -> GHC.Located ast -> Anns -> Anns
setInitialDelta dp (mkAnnKey -> key) (as,sk) = (Map.adjust set key as, sk)
  where
    set a@(Ann { annEntryDelta } ) =
      let DP (c,l) = annEntryDelta
          newdelta = if c == 0 then DP (1, l) else annEntryDelta
      in a { annEntryDelta = newdelta}
<|MERGE_RESOLUTION|>--- conflicted
+++ resolved
@@ -179,8 +179,6 @@
   ((as, doDelete ((/= position) . getLoc) m))
 runRefactoring as m Rename{nameSubts} =
   (as, doRename nameSubts m)
-<<<<<<< HEAD
-=======
 runRefactoring as m InsertComment{..} =
   let exp = mkAnnKey (findDecl m commentCarrier) in
   (first (insertComment exp newComment) as, m)
@@ -193,7 +191,6 @@
   Map.adjust (\a@Ann{..} -> a { annPriorComments = annPriorComments ++ [(comment, DP (1,0))]
                           , annEntryDelta = DP (1,0) }) k as
 
->>>>>>> cd75285f
 
 
 
@@ -233,11 +230,6 @@
 
 findDecl :: Module -> SrcSpan -> Decl
 findDecl = findGen "decl"
-<<<<<<< HEAD
-
-findStmt :: Module -> SrcSpan -> Stmt
-findStmt = findGen "stmt"
-=======
 
 findStmt :: Module -> SrcSpan -> Stmt
 findStmt = findGen "stmt"
@@ -247,18 +239,8 @@
   case findPat m ss of
        p@(GHC.L l (VarPat n)) -> (GHC.L l n, p)
        _ -> error "Not var pat"
->>>>>>> cd75285f
-
-findName :: Module -> SrcSpan -> (Name, Pat)
-findName m ss =
-  case findPat m ss of
-       p@(GHC.L l (VarPat n)) -> (GHC.L l n, p)
-       _ -> error "Not var pat"
-
-<<<<<<< HEAD
-
-=======
->>>>>>> cd75285f
+
+
 findLargestExpression :: Data ast => SrcSpan -> GHC.Located ast -> Maybe (GHC.Located ast)
 findLargestExpression ss e@(GHC.L l _) =
   if l == ss
@@ -266,7 +248,6 @@
     else Nothing
 
 -- Deletion from a list
-<<<<<<< HEAD
 
 deleteFromList :: (Stmt -> Bool) -> [Stmt] -> [Stmt]
 deleteFromList = filter
@@ -287,28 +268,6 @@
 
 
 
-=======
-
-deleteFromList :: (Stmt -> Bool) -> [Stmt] -> [Stmt]
-deleteFromList = filter
-
-doDelete p = everywhere (mkT (deleteFromList p))
-
--- Renaming
-
-doRename :: [(String, String)] -> Module -> Module
-doRename ss = everywhere (mkT rename)
-  where
-    rename :: GHC.OccName -> GHC.OccName
-    rename v = GHC.mkOccName n s'
-      where
-          (s, n) = (GHC.occNameString v, GHC.occNameSpace v)
-          s' = fromMaybe s (lookup s ss)
-
-
-
-
->>>>>>> cd75285f
 -- Substitute variables into templates
 
 substTransform :: Data a => Module -> [(String, GHC.SrcSpan)] -> a -> M a
