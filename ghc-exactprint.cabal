-- Initial ghc-exactprint.cabal generated by cabal init.  For further
-- documentation, see http://haskell.org/cabal/users-guide/

name:                ghc-exactprint
version:             0.3
synopsis:            ExactPrint for GHC
description:         Using the API Annotations available from GHC 7.10 RC2, this
                     library provides a means to round trip any* code that can
                     be compiled by GHC
                     .
                     * any currently excludes anything using CPP or lhs.
                     .
                     The dependency footprint is deliberately kept small so that
                     it can easily be tested against GHC HEAD
                     .
                     Note: requires GHC 7.10.2 or later

license:             BSD3
license-file:        LICENSE
author:              Alan Zimmerman, Matthew Pickering
maintainer:          alan.zimm@gmail.com
-- copyright:
category:            Development
build-type:          Simple
extra-source-files:  ChangeLog
                     tests/examples/*.hs
                     tests/examples/*.hs.expected
                     tests/examples/*.hs-boot
cabal-version:       >=1.10

source-repository head
  type:     git
  location: https://github.com/alanz/ghc-exactprint.git

library
  exposed-modules:     Language.Haskell.GHC.ExactPrint
                     , Language.Haskell.GHC.ExactPrint.Annotate
                     , Language.Haskell.GHC.ExactPrint.Delta
                     , Language.Haskell.GHC.ExactPrint.GhcInterim
                     , Language.Haskell.GHC.ExactPrint.Lookup
                     , Language.Haskell.GHC.ExactPrint.Preprocess
                     , Language.Haskell.GHC.ExactPrint.Print
                     , Language.Haskell.GHC.ExactPrint.Transform
                     , Language.Haskell.GHC.ExactPrint.Types
                     , Language.Haskell.GHC.ExactPrint.Utils
  -- other-modules:
  -- other-extensions:
  GHC-Options:         -Wall
  build-depends:       base >=4.7 && <4.9
                     , containers
                     , directory
                     , filepath
                     , ghc
                     , ghc-paths
                     , ghc-syb-utils
                     , mtl
                     , syb
                     , free
  hs-source-dirs:      src
  default-language:    Haskell2010
  if impl (ghc < 7.10)
      buildable: False

Test-Suite test
  type:                exitcode-stdio-1.0
  hs-source-dirs:      tests
  main-is:             Test.hs
  other-modules:      Common, Consistency
  GHC-Options:         -threaded
  Default-language:    Haskell2010
  if impl (ghc < 7.10)
      buildable: False
  Build-depends:       HUnit
                     , base < 5
                     , containers
                     , directory
                     , filepath
                     , ghc
                     , ghc-exactprint
                     , ghc-paths
                     , ghc-syb-utils
                     , mtl
                     , random
                     , stm
                     , syb
                     , silently
                     , filemanip
                     , QuickCheck

executable roundtrip
  main-is: Roundtrip.hs
  hs-source-dirs: tests
  other-modules: Common
                 QuickCheckTests
  default-language:    Haskell2010
  if impl (ghc < 7.10)
      buildable: False
  build-depends:
                 HUnit
               , base
               , containers
               , directory
               , filemanip
               , filepath
               , ghc
               , ghc-exactprint
               , ghc-paths
               , syb
               , temporary
  ghc-options:
    -threaded

executable static
  main-is: Static.hs
  hs-source-dirs: tests
  default-language:    Haskell2010
  if impl (ghc < 7.10.2)
      buildable: False
  build-depends: base
               , directory
               , filepath
               , Diff

executable transform
  main-is: TestTransform.hs
<<<<<<< HEAD
  Default-language:    Haskell2010
=======
  default-language: Haskell2010
>>>>>>> 983882c5
  build-depends: base
               , refact
               , ghc-exactprint
               , ghc
               , containers
               , syb
               , mtl
               , process
               , directory
<|MERGE_RESOLUTION|>--- conflicted
+++ resolved
@@ -123,11 +123,7 @@
 
 executable transform
   main-is: TestTransform.hs
-<<<<<<< HEAD
-  Default-language:    Haskell2010
-=======
   default-language: Haskell2010
->>>>>>> 983882c5
   build-depends: base
                , refact
                , ghc-exactprint
