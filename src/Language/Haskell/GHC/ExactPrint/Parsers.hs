{-# LANGUAGE CPP #-}
{-# LANGUAGE ViewPatterns #-}
-----------------------------------------------------------------------------
-- |
-- This module rexposes wrapped parsers from the GHC API. Along with
-- returning the parse result, the corresponding annotations are also
-- returned such that it is then easy to modify the annotations and print
-- the result.
--
----------------------------------------------------------------------------
module Language.Haskell.GHC.ExactPrint.Parsers (
        -- * Utility
          Parser
        , withDynFlags
        , CppOptions(..)
        , defaultCppOptions

        -- * Module Parsers
        , parseModule
        , parseModuleFromString
        , parseModuleWithOptions
        , parseModuleWithCpp

        -- * Basic Parsers
        , parseExpr
        , parseImport
        , parseType
        , parseDecl
        , parsePattern
        , parseStmt

        , parseWith

        -- * Internal

        , ghcWrapper

        , initDynFlags
        , initDynFlagsPure
        , parseModuleApiAnnsWithCpp
        , parseModuleApiAnnsWithCppInternal
        , postParseTransform
        ) where

import Language.Haskell.GHC.ExactPrint.Annotate
import Language.Haskell.GHC.ExactPrint.Delta
import Language.Haskell.GHC.ExactPrint.Preprocess
import Language.Haskell.GHC.ExactPrint.Types

import Control.Monad.RWS

import GHC.Paths (libdir)

import qualified ApiAnnotation as GHC
import qualified DynFlags      as GHC
import qualified FastString    as GHC
import qualified GHC           as GHC hiding (parseModule)
import qualified HeaderInfo    as GHC
import qualified Lexer         as GHC
import qualified MonadUtils    as GHC
import qualified Outputable    as GHC
import qualified Parser        as GHC
import qualified SrcLoc        as GHC
import qualified StringBuffer  as GHC

#if __GLASGOW_HASKELL__ <= 710
import qualified OrdList as OL
#else
import qualified GHC.LanguageExtensions as LangExt
#endif

import qualified Data.Map as Map

{-# ANN module "HLint: ignore Eta reduce" #-}
{-# ANN module "HLint: ignore Redundant do" #-}
{-# ANN module "HLint: ignore Reduce duplication" #-}
-- ---------------------------------------------------------------------

-- | Wrapper function which returns Annotations along with the parsed
-- element.
parseWith :: Annotate w
          => GHC.DynFlags
          -> FilePath
          -> GHC.P (GHC.Located w)
          -> String
          -> Either (GHC.SrcSpan, String) (Anns, GHC.Located w)
parseWith dflags fileName parser s =
  case runParser parser dflags fileName s of
    GHC.PFailed ss m                    -> Left (ss, GHC.showSDoc dflags m)
    GHC.POk (mkApiAnns -> apianns) pmod -> Right (as, pmod)
      where as = relativiseApiAnns pmod apianns

-- ---------------------------------------------------------------------

runParser :: GHC.P a -> GHC.DynFlags -> FilePath -> String -> GHC.ParseResult a
runParser parser flags filename str = GHC.unP parser parseState
    where
      location = GHC.mkRealSrcLoc (GHC.mkFastString filename) 1 1
      buffer = GHC.stringToStringBuffer str
      parseState = GHC.mkPState flags buffer location

-- ---------------------------------------------------------------------

-- | Provides a safe way to consume a properly initialised set of
-- 'DynFlags'.
--
-- @
-- myParser fname expr = withDynFlags (\\d -> parseExpr d fname expr)
-- @
withDynFlags :: (GHC.DynFlags -> a) -> IO a
withDynFlags action = ghcWrapper $ do
  dflags <- GHC.getSessionDynFlags
  void $ GHC.setSessionDynFlags dflags
  return (action dflags)

-- ---------------------------------------------------------------------

parseFile :: GHC.DynFlags -> FilePath -> String -> GHC.ParseResult (GHC.Located (GHC.HsModule GHC.RdrName))
parseFile = runParser GHC.parseModule

-- ---------------------------------------------------------------------

type Parser a = GHC.DynFlags -> FilePath -> String
                -> Either (GHC.SrcSpan, String)
                          (Anns, a)

parseExpr :: Parser (GHC.LHsExpr GHC.RdrName)
parseExpr df fp = parseWith df fp GHC.parseExpression

parseImport :: Parser (GHC.LImportDecl GHC.RdrName)
parseImport df fp = parseWith df fp GHC.parseImport

parseType :: Parser (GHC.LHsType GHC.RdrName)
parseType df fp = parseWith df fp GHC.parseType

-- safe, see D1007
parseDecl :: Parser (GHC.LHsDecl GHC.RdrName)
#if __GLASGOW_HASKELL__ <= 710
parseDecl df fp = parseWith df fp (head . OL.fromOL <$> GHC.parseDeclaration)
#else
parseDecl df fp = parseWith df fp GHC.parseDeclaration
#endif

parseStmt :: Parser (GHC.ExprLStmt GHC.RdrName)
parseStmt df fp = parseWith df fp GHC.parseStatement

parsePattern :: Parser (GHC.LPat GHC.RdrName)
parsePattern df fp = parseWith df fp GHC.parsePattern

-- ---------------------------------------------------------------------
--

-- | This entry point will also work out which language extensions are
-- required and perform CPP processing if necessary.
--
-- @
-- parseModule = parseModuleWithCpp defaultCppOptions
-- @
--
-- Note: 'GHC.ParsedSource' is a synonym for 'GHC.Located' ('GHC.HsModule' 'GHC.RdrName')
parseModule
  :: FilePath -> IO (Either (GHC.SrcSpan, String) (Anns, GHC.ParsedSource))
parseModule = parseModuleWithCpp defaultCppOptions normalLayout


-- | This entry point will work out which language extensions are
-- required but will _not_ perform CPP processing.
-- In contrast to `parseModoule` the input source is read from the provided
-- string; the `FilePath` parameter solely exists to provide a name
-- in source location annotations.
parseModuleFromString
  :: FilePath
  -> String
  -> IO (Either (GHC.SrcSpan, String) (Anns, GHC.ParsedSource))
parseModuleFromString fp s = ghcWrapper $ do
  dflags <- initDynFlagsPure fp s
  return $ parseWith dflags fp GHC.parseModule s

parseModuleWithOptions :: DeltaOptions
                       -> FilePath
                       -> IO (Either (GHC.SrcSpan, String)
                                     (Anns, GHC.ParsedSource))
parseModuleWithOptions opts fp =
  parseModuleWithCpp defaultCppOptions opts fp


-- | Parse a module with specific instructions for the C pre-processor.
parseModuleWithCpp
  :: CppOptions
  -> DeltaOptions
  -> FilePath
  -> IO (Either (GHC.SrcSpan, String) (Anns, GHC.ParsedSource))
parseModuleWithCpp cpp opts fp = do
  res <- parseModuleApiAnnsWithCpp cpp fp
  return $ postParseTransform res opts

-- ---------------------------------------------------------------------

-- | Low level function which is used in the internal tests.
-- It is advised to use 'parseModule' or 'parseModuleWithCpp' instead of
-- this function.
parseModuleApiAnnsWithCpp
  :: CppOptions
  -> FilePath
  -> IO
       ( Either
           (GHC.SrcSpan, String)
           (GHC.ApiAnns, [Comment], GHC.DynFlags, GHC.ParsedSource)
       )
parseModuleApiAnnsWithCpp cppOptions file = ghcWrapper $ do
  dflags <- initDynFlags file
  parseModuleApiAnnsWithCppInternal cppOptions dflags file

-- | Internal function. Default runner of GHC.Ghc action in IO.
ghcWrapper :: GHC.Ghc a -> IO a
ghcWrapper =
  GHC.defaultErrorHandler GHC.defaultFatalMessager GHC.defaultFlushOut
    . GHC.runGhc (Just libdir)

-- | Internal function. Exposed if you want to muck with DynFlags
-- before parsing.
parseModuleApiAnnsWithCppInternal
  :: GHC.GhcMonad m
  => CppOptions
  -> GHC.DynFlags
  -> FilePath
  -> m
       ( Either
           (GHC.SrcSpan, String)
           (GHC.ApiAnns, [Comment], GHC.DynFlags, GHC.ParsedSource)
       )
parseModuleApiAnnsWithCppInternal cppOptions dflags file = do
#if __GLASGOW_HASKELL__ <= 710
  let useCpp = GHC.xopt GHC.Opt_Cpp dflags
#else
  let useCpp = GHC.xopt LangExt.Cpp dflags
#endif
<<<<<<< HEAD
      (fileContents, injectedComments, dflags') <-
        if useCpp
          then do
            (contents,dflags1) <- getPreprocessedSrcDirect cppOptions file
            cppComments <- getCppTokensAsComments cppOptions file
            return (contents,cppComments,dflags1)
          else do
            txt <- GHC.liftIO $ readFileGhc file
            let (contents1,lp) = stripLinePragmas txt
            return (contents1,lp,dflags)
      return $
        case parseFile dflags' file fileContents of
          GHC.PFailed ss m -> Left (ss, GHC.showSDoc dflags m)
          GHC.POk (mkApiAnns -> apianns) pmod  ->
            Right (apianns, injectedComments, dflags', pmod)

-- ---------------------------------------------------------------------
=======
  (fileContents, injectedComments, dflags') <-
    if useCpp
      then do
        (contents,dflags1) <- getPreprocessedSrcDirect cppOptions file
        cppComments <- getCppTokensAsComments cppOptions file
        return (contents,cppComments,dflags1)
      else do
        txt <- GHC.liftIO $ readFileGhc file
        let (contents1,lp) = stripLinePragmas txt
        return (contents1,lp,dflags)
  return $
    case parseFile dflags' file fileContents of
      GHC.PFailed ss m -> Left $ (ss, (GHC.showSDoc dflags m))
      GHC.POk (mkApiAnns -> apianns) pmod  ->
        Right $ (apianns, injectedComments, dflags', pmod)

-- | Internal function. Exposed if you want to much with DynFlags
-- before parsing. Or after parsing.
postParseTransform
  :: Either a (GHC.ApiAnns, [Comment], GHC.DynFlags, GHC.ParsedSource)
  -> DeltaOptions
  -> Either a (Anns, GHC.ParsedSource)
postParseTransform parseRes opts = either Left mkAnns parseRes
  where
    mkAnns (apianns, cs, _, m) =
      Right (relativiseApiAnnsWithOptions opts cs m apianns, m)
>>>>>>> da69bba3

-- | Internal function. Initializes DynFlags value for parsing.
initDynFlags :: GHC.GhcMonad m => FilePath -> m GHC.DynFlags
initDynFlags file = do
  dflags0         <- GHC.getSessionDynFlags
  src_opts        <- GHC.liftIO $ GHC.getOptionsFromFile dflags0 file
  (dflags1, _, _) <- GHC.parseDynamicFilePragma dflags0 src_opts
  -- Turn this on last to avoid T10942
  let dflags2 = dflags1 `GHC.gopt_set` GHC.Opt_KeepRawTokenStream
  void $ GHC.setSessionDynFlags dflags2
  return dflags2

-- | Requires GhcMonad constraint because there is
-- no pure variant of `parseDynamicFilePragma`. Yet, in constrast to
-- `initDynFlags`, it does not (try to) read the file at filepath, but
-- solely depends on the module source in the input string.
initDynFlagsPure :: GHC.GhcMonad m => FilePath -> String -> m GHC.DynFlags
initDynFlagsPure fp s = do
  -- I was told we could get away with using the unsafeGlobalDynFlags.
  -- as long as `parseDynamicFilePragma` is impure there seems to be
  -- no reason to use it.
  dflags0 <- GHC.getSessionDynFlags
<<<<<<< HEAD
  let pragmaInfo = GHC.getOptions
        dflags0
        (GHC.stringToStringBuffer s)
        fp
  (dflags1, _, _)
    <- GHC.parseDynamicFilePragma dflags0 pragmaInfo
=======
  let pragmaInfo = GHC.getOptions dflags0 (GHC.stringToStringBuffer $ s) fp
  (dflags1, _, _) <- GHC.parseDynamicFilePragma dflags0 pragmaInfo
>>>>>>> da69bba3
  -- Turn this on last to avoid T10942
  let dflags2 = dflags1 `GHC.gopt_set` GHC.Opt_KeepRawTokenStream
  void $ GHC.setSessionDynFlags dflags2
  return dflags2

-- ---------------------------------------------------------------------

mkApiAnns :: GHC.PState -> GHC.ApiAnns
mkApiAnns pstate
  = ( Map.fromListWith (++) . GHC.annotations $ pstate
    , Map.fromList ((GHC.noSrcSpan, GHC.comment_q pstate) : GHC.annotations_comments pstate))<|MERGE_RESOLUTION|>--- conflicted
+++ resolved
@@ -235,25 +235,6 @@
 #else
   let useCpp = GHC.xopt LangExt.Cpp dflags
 #endif
-<<<<<<< HEAD
-      (fileContents, injectedComments, dflags') <-
-        if useCpp
-          then do
-            (contents,dflags1) <- getPreprocessedSrcDirect cppOptions file
-            cppComments <- getCppTokensAsComments cppOptions file
-            return (contents,cppComments,dflags1)
-          else do
-            txt <- GHC.liftIO $ readFileGhc file
-            let (contents1,lp) = stripLinePragmas txt
-            return (contents1,lp,dflags)
-      return $
-        case parseFile dflags' file fileContents of
-          GHC.PFailed ss m -> Left (ss, GHC.showSDoc dflags m)
-          GHC.POk (mkApiAnns -> apianns) pmod  ->
-            Right (apianns, injectedComments, dflags', pmod)
-
--- ---------------------------------------------------------------------
-=======
   (fileContents, injectedComments, dflags') <-
     if useCpp
       then do
@@ -280,7 +261,6 @@
   where
     mkAnns (apianns, cs, _, m) =
       Right (relativiseApiAnnsWithOptions opts cs m apianns, m)
->>>>>>> da69bba3
 
 -- | Internal function. Initializes DynFlags value for parsing.
 initDynFlags :: GHC.GhcMonad m => FilePath -> m GHC.DynFlags
@@ -303,17 +283,8 @@
   -- as long as `parseDynamicFilePragma` is impure there seems to be
   -- no reason to use it.
   dflags0 <- GHC.getSessionDynFlags
-<<<<<<< HEAD
-  let pragmaInfo = GHC.getOptions
-        dflags0
-        (GHC.stringToStringBuffer s)
-        fp
-  (dflags1, _, _)
-    <- GHC.parseDynamicFilePragma dflags0 pragmaInfo
-=======
   let pragmaInfo = GHC.getOptions dflags0 (GHC.stringToStringBuffer $ s) fp
   (dflags1, _, _) <- GHC.parseDynamicFilePragma dflags0 pragmaInfo
->>>>>>> da69bba3
   -- Turn this on last to avoid T10942
   let dflags2 = dflags1 `GHC.gopt_set` GHC.Opt_KeepRawTokenStream
   void $ GHC.setSessionDynFlags dflags2
