--- conflicted
+++ resolved
@@ -257,22 +257,11 @@
 
 setLayout :: EP () -> EP ()
 setLayout k = do
-<<<<<<< HEAD
-  pos <- getPos
-  lhs <- asks epLHS
-  a@Ann{annLayoutStart} <- asks epAnn
-  let newLHS = undelta pos (ghead "setLayout" annLayoutStart) lhs
-  local
-    (\s -> s { epLHS = LayoutStartCol (snd newLHS)
-             , epAnn = a { annLayoutStart = tail annLayoutStart} } )
-      k
-=======
   oldLHS <- gets epLHS
   modify (\a -> a { epMarkLayout = True } )
   let reset = modify (\a -> a { epMarkLayout = False
                               , epLHS = oldLHS } )
   k <* reset
->>>>>>> d0e1d9df
 
 getPos :: EP Pos
 getPos = gets epPos
