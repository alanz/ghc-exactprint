{-# LANGUAGE RecordWildCards #-}
{-# LANGUAGE FlexibleInstances #-}
{-# LANGUAGE Rank2Types #-}
{-# LANGUAGE ViewPatterns #-}
-----------------------------------------------------------------------------
-- |
-- Module      :  Language.Haskell.GHC.ExactPrint.Transform
--
-----------------------------------------------------------------------------
module Language.Haskell.GHC.ExactPrint.Transform
        (
        -- * The Transform Monad
          Transform
        , runTransform
        , logTr
        , getAnnsT, putAnnsT, modifyAnnsT

        -- * Operations
        , uniqueSrcSpan
        , isUniqueSrcSpan

        -- * Managing lists
        , HasDecls (..)
        , insertAtStart
        , insertAtEnd
        , insertAfter
        , insertBefore

        -- * Other
        , adjustAnnOffset
        , mergeAnns
        , mergeAnnList
        , setLocatedAnns
        , setPrecedingLines
--        , addSortKeyBefore

        ) where

<<<<<<< HEAD
import Language.Haskell.GHC.ExactPrint.Annotate
-- import Language.Haskell.GHC.ExactPrint.Delta
import Language.Haskell.GHC.ExactPrint.Preprocess
=======
>>>>>>> 70bd39af
import Language.Haskell.GHC.ExactPrint.Internal.Types
import Language.Haskell.GHC.ExactPrint.Utils

import Control.Monad.RWS
import Data.List

<<<<<<< HEAD
-- import Data.Data

import GHC.Paths (libdir)

import qualified ApiAnnotation as GHC
-- import qualified DynFlags      as GHC
import qualified FastString    as GHC
import qualified GHC           as GHC hiding (parseModule)
-- import qualified HeaderInfo    as GHC
-- import qualified Lexer         as GHC
-- import qualified MonadUtils    as GHC
-- import qualified OrdList       as GHC
-- import qualified Outputable    as GHC
-- import qualified Parser        as GHC
-- import qualified RdrHsSyn      as GHC ( checkPattern )
import qualified SrcLoc        as GHC
-- import qualified StringBuffer  as GHC

import qualified Data.Generics as SYB

import Control.Monad.Trans.Free
import Data.Ratio
-- import Distribution.Helper

=======
import qualified HsSyn as GHC
import qualified RdrName as GHC
import qualified SrcLoc as GHC
import qualified FastString as GHC

import Data.Data

import qualified Data.Generics as SYB

>>>>>>> 70bd39af
import qualified Data.Map as Map

------------------------------------------------------------------------------
-- Transformation of source elements

-- | Monad type for updating the AST and managing the annotations at the same
-- time. The W state is used to generate logging information if required.
type Transform a = RWS () [String] (Anns,Int) a

runTransform :: Anns ->Transform a -> (a,(Anns,Int),[String])
runTransform ans f = runRWS f () (ans,0)

logTr :: String -> Transform ()
logTr str = tell [str]

getAnnsT :: Transform Anns
getAnnsT = gets fst

putAnnsT :: Anns -> Transform ()
putAnnsT ans = do
  (_,col) <- get
  put (ans,col)

modifyAnnsT :: (Anns -> Anns) -> Transform ()
modifyAnnsT f = do
  ans <- getAnnsT
  putAnnsT (f ans)

-- ---------------------------------------------------------------------

-- TODO: do we have to match the filename for GHC compare functions?
uniqueSrcSpan :: Transform GHC.SrcSpan
uniqueSrcSpan = do
  (an,col) <- get
  put (an,col + 1 )
  let pos = GHC.mkSrcLoc (GHC.mkFastString "ghc-exactprint") (-1) col
  return $ GHC.mkSrcSpan pos pos

isUniqueSrcSpan :: GHC.SrcSpan -> Bool
isUniqueSrcSpan ss = srcSpanStartLine ss == -1

-- ---------------------------------------------------------------------
{-
-- |If a list has been re-ordered or had items added, capture the new order in
-- the appropriate SortKeys.
captureOrder :: [GHC.Located a] -> Anns -> Anns
captureOrder ls ans = modifySortKeys reList ans
  where
    newList = map (\(ss,r) -> (ss,SortKey (r,1,1%2))) $ zip (map GHC.getLoc ls) [1..]
    reList sks = foldr (uncurry Map.insert) sks newList
-}

-- ---------------------------------------------------------------------

adjustAnnOffset :: ColDelta -> Annotation -> Annotation
adjustAnnOffset (ColDelta cd) (Ann (DP (ro,co)) (ColDelta ad) _ cs kds sks) = Ann edp cd' edp cs kds' sks
  where
    edp = case ro of
      0 -> DP (ro,co)
      _ -> DP (ro,co - cd)
    cd' = ColDelta (ad - cd)
    kds' = fmap adjustEntrySpan kds
    adjustEntrySpan (AnnSpanEntry,dp) =
      case dp of
        DP (0,c) -> (AnnSpanEntry,DP (0,c))
        DP (r,c) -> (AnnSpanEntry,DP (r, c - cd))
    adjustEntrySpan x = x

-- ---------------------------------------------------------------------

-- | Left bias pair union
mergeAnns :: Anns -> Anns -> Anns
mergeAnns (Anns a1) (Anns a2)
  = Anns (Map.union a1 a2)

mergeAnnList :: [Anns] -> Anns
mergeAnnList [] = error "mergeAnnList must have at lease one entry"
mergeAnnList (x:xs) = foldr mergeAnns x xs

-- ---------------------------------------------------------------------

-- |Update the DeltaPos for the given annotation keys
setLocatedAnns :: (SYB.Data a) => Anns -> [(GHC.Located a,Annotation)] -> Anns
setLocatedAnns anne kvs = foldl' setLocatedAnn anne kvs

setLocatedAnn :: (SYB.Data a) => Anns -> (GHC.Located a, Annotation) ->  Anns
setLocatedAnn aane (loc, annVal) = setAnn aane (mkAnnKey loc,annVal)

-- |Update the DeltaPos for the given annotation key/val
setAnn :: Anns -> (AnnKey, Annotation) -> Anns
setAnn as (k, Ann dp col edp cs _ sks) =
  let newKds = maybe [] (annsDP) (Map.lookup k (getKeywordDeltas as)) in
    modifyKeywordDeltas (Map.insert k (Ann dp col edp cs newKds sks)) as

-- | Adjust the entry annotations to provide an `n` line preceding gap
setPrecedingLines :: (SYB.Data a) => Anns -> GHC.Located a -> Int -> Int -> Anns
setPrecedingLines anne ast n c =
  modifyKeywordDeltas (Map.alter go (mkAnnKey ast)) anne
  where
    go Nothing  = Just (Ann (DP (n,c)) (ColDelta c) (DP (n,c)) []  [] Nothing)
    go (Just (Ann _ed cd _ted cs dps sks)) = Just (Ann (DP (n,c)) cd (DP (n,c)) cs dps sks)

-- ---------------------------------------------------------------------
{-
-- |Add a sort key for the first item to come before the second
addSortKeyBefore :: Anns -> GHC.Located a -> GHC.Located b -> Anns
addSortKeyBefore anns (GHC.L l1 _) (GHC.L l2 _) = anns { annsSortKeys = sk' }
  where
    sk = annsSortKeys anns
    (other,sk2) = case Map.lookup l2 sk of
      Just k -> (k,sk)
      Nothing -> (ss2SortKey l2,Map.insert l2 (ss2SortKey l2) sk)
    sk' = Map.insert l1 (sortKeyBefore other) sk2
          `debug` ("addSortKeyBefore:(l1,l2,otherk,new sk)=" ++ show (l1,l2,other,sortKeyBefore other))
-}


-- -----
-- Classes
-- MP: I think these should move into a separate module.

class HasDecls t where

    -- | Return the HsDecls that are directly enclosed in the
    -- given syntax phrase. They are always returned in the wrapped HsDecl form,
    -- even if orginating in local decls.
    hsDecls :: t -> [GHC.LHsDecl GHC.RdrName]

    -- | Replace the directly enclosed decl list by the given
    --  decl list. Runs in the ghc-exactprint Transform Monad to be able to
    --  update list order annotations.
    replaceDecls :: t -> [GHC.LHsDecl GHC.RdrName] -> t

instance HasDecls ast => HasDecls (GHC.GenLocated l ast) where
  hsDecls (GHC.L _ ast) = hsDecls ast
  replaceDecls (GHC.L l m) ds = GHC.L l (replaceDecls m ds)

instance HasDecls (GHC.HsModule GHC.RdrName) where
  hsDecls m = GHC.hsmodDecls m
  replaceDecls m ds = m { GHC.hsmodDecls = ds }

insertAt :: (Data ast, HasDecls ast)
              => (AnnKey -> [AnnKey] -> [AnnKey])
              -> GHC.Located ast
              -> GHC.LHsDecl GHC.RdrName
              -> Transform (GHC.Located ast)
insertAt f m decl = do
  let newKey = mkAnnKey decl
      modKey = mkAnnKey m
      newValue a@Ann{..} = a { annSortKey = f newKey <$> annSortKey }
      oldDecls = hsDecls m
  modifyAnnsT (modifyKeywordDeltas (Map.adjust newValue modKey))

  return $ replaceDecls m (decl : oldDecls )

insertAtStart, insertAtEnd :: (Data ast, HasDecls ast)
              => GHC.Located ast
              -> GHC.LHsDecl GHC.RdrName
              -> Transform (GHC.Located ast)

insertAtStart = insertAt (:)
insertAtEnd   = insertAt (\x xs -> xs ++ [x])

insertAfter, insertBefore :: (Data old, Data ast, HasDecls ast)
                          => GHC.Located old
                          -> GHC.Located ast
                          -> GHC.LHsDecl GHC.RdrName
                          -> Transform (GHC.Located ast)
insertAfter (mkAnnKey -> k) = insertAt findAfter
  where
    findAfter x xs =
      let (fs, b:bs) = span (/= k) xs
      in fs ++ (b : x : bs)
insertBefore (mkAnnKey -> k) = insertAt findBefore
  where
    findBefore x xs =
      let (fs, bs) = span (/= k) xs
      in fs ++ (x : bs)
<|MERGE_RESOLUTION|>--- conflicted
+++ resolved
@@ -36,54 +36,29 @@
 
         ) where
 
-<<<<<<< HEAD
 import Language.Haskell.GHC.ExactPrint.Annotate
--- import Language.Haskell.GHC.ExactPrint.Delta
 import Language.Haskell.GHC.ExactPrint.Preprocess
-=======
->>>>>>> 70bd39af
 import Language.Haskell.GHC.ExactPrint.Internal.Types
 import Language.Haskell.GHC.ExactPrint.Utils
 
 import Control.Monad.RWS
 import Data.List
 
-<<<<<<< HEAD
--- import Data.Data
-
 import GHC.Paths (libdir)
 
 import qualified ApiAnnotation as GHC
--- import qualified DynFlags      as GHC
 import qualified FastString    as GHC
 import qualified GHC           as GHC hiding (parseModule)
--- import qualified HeaderInfo    as GHC
--- import qualified Lexer         as GHC
--- import qualified MonadUtils    as GHC
--- import qualified OrdList       as GHC
--- import qualified Outputable    as GHC
--- import qualified Parser        as GHC
--- import qualified RdrHsSyn      as GHC ( checkPattern )
+import qualified HsSyn         as GHC
+import qualified RdrName       as GHC
 import qualified SrcLoc        as GHC
--- import qualified StringBuffer  as GHC
 
 import qualified Data.Generics as SYB
 
 import Control.Monad.Trans.Free
+import Data.Data
 import Data.Ratio
--- import Distribution.Helper
-
-=======
-import qualified HsSyn as GHC
-import qualified RdrName as GHC
-import qualified SrcLoc as GHC
-import qualified FastString as GHC
-
-import Data.Data
-
-import qualified Data.Generics as SYB
-
->>>>>>> 70bd39af
+
 import qualified Data.Map as Map
 
 ------------------------------------------------------------------------------
