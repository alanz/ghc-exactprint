--- conflicted
+++ resolved
@@ -9,1975 +9,5 @@
         ) where
 
 import Language.Haskell.GHC.ExactPrint.Types
-<<<<<<< HEAD
-import Language.Haskell.GHC.ExactPrint.Utils
-
-import Control.Applicative
-import Control.Exception
-import Control.Monad.RWS
-import Data.Data
-import Data.List
-import Data.Maybe
-
-import qualified Bag           as GHC
-import qualified BasicTypes    as GHC
-import qualified Class         as GHC
-import qualified CoAxiom       as GHC
-import qualified FastString    as GHC
-import qualified ForeignCall   as GHC
-import qualified GHC           as GHC
-import qualified SrcLoc        as GHC
-
-import qualified Data.Map as Map
-
-------------------------------------------------------
--- The EP monad and basic combinators
-
--- The (ColOffset,ColOffset) value carries the normal and current
--- column offset. The second one captures the difference between the
--- original col when the DP was captured and the current one.
-
-data EPState = EPState
-             { epPos       :: Pos -- ^ Current output position
-             , epAnns      :: Anns
-             , epAnnKds    :: [[(KeywordId, DeltaPos)]] -- MP: Could this be moved to the local state with suitable refactoring?
-                                                        -- AZ, it is already in the last element of Annotation, for withOffset
-             }
-
-data EPLocal = EPLocal
-             { epStack     :: (ColOffset,ColDelta) -- ^ stack of offsets that currently apply
-             , epSrcSpan  :: GHC.SrcSpan
-             }
-
-type EP a = RWS EPLocal (Endo String) EPState a
-
-runEP :: EP () -> GHC.SrcSpan -> Anns -> String
-runEP f ss ans =
-  flip appEndo "" . snd . execRWS f (defaultLocal ss) $ (defaultState ans)
-
-defaultState :: Anns -> EPState
-defaultState as = EPState
-             { epPos    = (1,1)
-             , epAnns   = as
-             , epAnnKds = []
-             }
-
-defaultLocal :: GHC.SrcSpan -> EPLocal
-defaultLocal ss = EPLocal
-             { epStack     = (0,0)
-             , epSrcSpan   = ss
-             }
-
-getPos :: EP Pos
-getPos = gets epPos
-
-setPos :: Pos -> EP ()
-setPos l = modify (\s -> s {epPos = l})
-
--- ---------------------------------------------------------------------
-
--- | Given an annotation associated with a specific SrcSpan, determines a new offset relative to the previous
--- offset
---
-withOffset :: Annotation -> (EP () -> EP ())
-withOffset a@(Ann (DP (edLine, edColumn)) newline originalStartCol annDelta _) k = do
-  -- The colOffset is the offset to be used when going to the next line.
-  -- The colIndent is how far the current code block has been indented.
-  (colOffset, colIndent) <- asks epStack
-  (_l, currentColumn) <- getPos
-  let
-      -- Add extra indentation for this SrcSpan
-     colOffset' = annDelta + colOffset
-     -- Work out where new column starts, based on the entry delta
-     newStartColumn = if edLine == 0
-                          then edColumn + currentColumn -- same line, use entry delta
-                          else colOffset -- different line, use current offset
-     newColIndent        = newStartColumn - originalStartCol
-
-     offsetValNewIndent  = (colOffset' + (newColIndent - colIndent), newColIndent)
-     offsetValSameIndent = (colOffset'            ,                  colIndent)
-     offsetValNewline    = (annDelta   + colIndent,                  colIndent)
-
-     newOffset =
-        case newline of
-          -- For use by AST modifiers, to preserve the indentation
-          -- level for the next line after an AST modification
-          KeepOffset  -> offsetValNewline
-
-          -- Generated during the annotation phase
-          LineChanged       -> offsetValNewline
-          LayoutLineChanged -> offsetValNewline
-
-          LineSame          -> offsetValSameIndent
-          LayoutLineSame    -> offsetValNewIndent
-  local (\s -> s {epStack = newOffset }) k
-    `debug` ("pushOffset:(a, colOffset, colIndent, currentColumn, newOffset)="
-                 ++ show (a, colOffset, colIndent, currentColumn, newOffset))
-
--- |Get the current column offset
-getOffset :: EP ColOffset
-getOffset = asks (fst . epStack)
-
--- ---------------------------------------------------------------------
-
-withSrcSpan :: GHC.SrcSpan -> (EP () -> EP ())
-withSrcSpan ss = local (\s -> s {epSrcSpan = ss})
-
-getAndRemoveAnnotation :: (Data a) => GHC.Located a -> EP (Maybe Annotation)
-getAndRemoveAnnotation a = do
-  (r, an') <- gets (getAndRemoveAnnotationEP a . epAnns)
-  modify (\s -> s { epAnns = an' })
-  return r
-
-withKds :: [(KeywordId, DeltaPos)] -> EP () -> EP ()
-withKds kd action = do
-  modify (\s -> s { epAnnKds = kd : (epAnnKds s) })
-  action
-  modify (\s -> s { epAnnKds = tail (epAnnKds s) })
-
--- | Get and remove the first item in the (k,v) list for which the k matches.
--- Return the value, together with any comments skipped over to get there.
-destructiveGetFirst :: KeywordId -> ([(KeywordId,v)],[(KeywordId,v)])
-                    -> ([(KeywordId,v)], Maybe v,[(KeywordId,v)])
-destructiveGetFirst _key (acc,[]) = ([], Nothing ,acc)
-destructiveGetFirst  key (acc,((k,v):kvs))
-  | k == key = let (cs,others) = commentsAndOthers acc in (cs, Just v ,others++kvs)
-  | otherwise = destructiveGetFirst key (acc++[(k,v)],kvs)
-  where
-    commentsAndOthers kvs' = partition isComment kvs'
-    isComment ((AnnComment _),_) = True
-    isComment _              = False
-
--- |destructive get, hence use an annotation once only
-getAnnFinal :: KeywordId -> EP ([DComment], Maybe DeltaPos)
-getAnnFinal kw = do
-  kd <- gets epAnnKds
-  let (r, kd', dcs) = case kd of
-                  []    -> (Nothing ,[], [])
-                  (k:kds) -> (r',kk:kds, dcs')
-                    where (cs', r',kk) = destructiveGetFirst kw ([],k)
-                          dcs' = concatMap keywordIdToDComment cs'
-  modify (\s -> s { epAnnKds = kd' })
-  return (dcs, r)
-
--- ---------------------------------------------------------------------
-
-getStoredListSrcSpan :: EP GHC.SrcSpan
-getStoredListSrcSpan = do
-  kd <- gets epAnnKds
-  let
-    isAnnList ((AnnList _),_) = True
-    isAnnList _               = False
-
-    kdf = ghead "getStoredListSrcSpan.1" kd
-    (AnnList ss,_) = ghead "getStoredListSrcSpan.2" $ filter isAnnList kdf
-  return ss
-
--- ---------------------------------------------------------------------
-
-keywordIdToDComment :: (KeywordId, DeltaPos) -> [DComment]
-keywordIdToDComment (AnnComment comment,_dp) = [comment]
-keywordIdToDComment _                   = []
-
--- |non-destructive get
-peekAnnFinal :: KeywordId -> EP (Maybe DeltaPos)
-peekAnnFinal kw = do
-  (_, r, _) <- (\kd -> destructiveGetFirst kw ([], kd)) <$> gets (head . epAnnKds)
-  return r
-
--- ---------------------------------------------------------------------
-
-printString :: String -> EP ()
-printString str = do
-  (l,c) <- gets epPos
-  setPos (l, c + length str)
-  tell (Endo $ showString str)
-
-newLine :: EP ()
-newLine = do
-    (l,_) <- getPos
-    printString "\n"
-    setPos (l+1,1)
-
-padUntil :: Pos -> EP ()
-padUntil (l,c) = do
-    (l1,c1) <- getPos
-    case  {- trace (show ((l,c), (l1,c1))) -} () of
-     _ {-()-} | l1 >= l && c1 <= c -> printString $ replicate (c - c1) ' '
-              | l1 < l             -> newLine >> padUntil (l,c)
-              | otherwise          -> return ()
-
-printWhitespace :: Pos -> EP ()
-printWhitespace p = do
-  -- mPrintComments p >> padUntil p
-  padUntil p
-
-printStringAt :: Pos -> String -> EP ()
-printStringAt p str = printWhitespace p >> printString str
-
--- ---------------------------------------------------------------------
-
--- |This should be the final point where things are mode concrete,
--- before output. Hence the point where comments can be inserted
-printStringAtLsDelta :: [DComment] -> [DeltaPos] -> String -> EP ()
-printStringAtLsDelta cs mc s =
-  case reverse mc of
-    (cl:_) -> do
-      p <- getPos
-      colOffset <- getOffset
-      if isGoodDeltaWithOffset cl colOffset
-        then do
-          mapM_ printQueuedComment cs
-          printStringAt (undelta p cl colOffset) s
-            `debug` ("printStringAtLsDelta:(pos,s):" ++ show (undelta p cl colOffset,s))
-        else return () `debug` ("printStringAtLsDelta:bad delta for (mc,s):" ++ show (mc,s))
-    _ -> return ()
-
-
-isGoodDeltaWithOffset :: DeltaPos -> Int -> Bool
-isGoodDeltaWithOffset dp colOffset = isGoodDelta (DP (undelta (0,0) dp colOffset))
-
--- AZ:TODO: harvest the commonality between this and printStringAtLsDelta
-printQueuedComment :: DComment -> EP ()
-printQueuedComment (DComment (dp,de) s) = do
-  p <- getPos
-  colOffset <- getOffset
-  let (dr,dc) = undelta (0,0) dp colOffset
-  if isGoodDelta (DP (dr,max 0 dc)) -- do not lose comments against the left margin
-    then do
-      printStringAt (undelta p dp colOffset) s
-         `debug` ("printQueuedComment:(pos,s):" ++ show (undelta p dp colOffset,s))
-      setPos (undelta p de colOffset)
-    else return () `debug` ("printQueuedComment::bad delta for (dp,s):" ++ show (dp,s))
-
--- ---------------------------------------------------------------------
-
-printStringAtMaybeAnn :: KeywordId -> String -> EP ()
-printStringAtMaybeAnn an str = do
-  (comments, ma) <- getAnnFinal an
-  printStringAtLsDelta comments (maybeToList ma) str
-    `debug` ("printStringAtMaybeAnn:(an,ma,str)=" ++ show (an,ma,str))
-
-printStringAtMaybeAnnAll :: KeywordId -> String -> EP ()
-printStringAtMaybeAnnAll an str = go
-  where
-    go = do
-      (comments, ma) <- getAnnFinal an
-      case ma of
-        Nothing -> return ()
-        Just d  -> printStringAtLsDelta comments [d] str >> go
-
--- ---------------------------------------------------------------------
-
-countAnns :: KeywordId -> EP Int
-countAnns an = do
-  ma <- peekAnnFinal an
-  return (length ma)
-
-------------------------------------------------------------------------------
--- Printing of source elements
-
--- | Print an AST exactly as specified by the annotations on the nodes in the tree.
--- exactPrint :: (ExactP ast) => ast -> [Comment] -> String
-exactPrint :: (ExactP ast) => GHC.Located ast -> String
-exactPrint ast@(GHC.L l _) = runEP (exactPC ast) l Map.empty
-
-
-exactPrintAnnotated ::
-     GHC.Located (GHC.HsModule GHC.RdrName) -> GHC.ApiAnns -> String
-exactPrintAnnotated ast@(GHC.L l _) ghcAnns = runEP (exactPC ast) l an
-  where
-    an = annotateLHsModule ast ghcAnns
-
-exactPrintAnnotation :: ExactP ast =>
-  GHC.Located ast -> Anns -> String
-exactPrintAnnotation ast@(GHC.L l _) an = runEP (exactPC ast) l an
-  -- `debug` ("exactPrintAnnotation:an=" ++ (concatMap (\(l,a) -> show (ss2span l,a)) $ Map.toList an ))
-
-annotateAST :: GHC.Located (GHC.HsModule GHC.RdrName) -> GHC.ApiAnns -> Anns
-annotateAST ast ghcAnns = annotateLHsModule ast ghcAnns
-
-
--- ---------------------------------------------------------------------
-
--- |First move to the given location, then call exactP
-exactPC :: (ExactP ast) => GHC.Located ast -> EP ()
-exactPC a@(GHC.L l ast) =
-    do return () `debug` ("exactPC entered for:" ++ showGhc l)
-       ma <- getAndRemoveAnnotation a
-       let an@(Ann _edp _nl _sc _dc kds) = fromMaybe annNone ma
-       withContext kds l an
-        (do
-          exactP ast
-          printStringAtMaybeAnn (G GHC.AnnComma) ","
-          printStringAtMaybeAnnAll AnnSemiSep ";")
-       epStack' <- asks epStack
-       return () `debug` ("popOffset:after pop:(l,epStack')=" ++ showGhc (l,epStack'))
-
-withContext :: [(KeywordId, DeltaPos)]
-            -> GHC.SrcSpan
-            -> Annotation
-            -> (EP () -> EP ())
-withContext kds l an = withKds kds . withSrcSpan l . withOffset an
-
--- ---------------------------------------------------------------------
-
-printMerged :: (ExactP a, ExactP b) => [GHC.Located a] -> [GHC.Located b] -> EP ()
-printMerged [] [] = return ()
-printMerged [] bs = mapM_ exactPC bs
-printMerged as [] = mapM_ exactPC as
-printMerged (a@(GHC.L l1 _):as) (b@(GHC.L l2 _):bs) =
-  if l1 < l2
-    then exactPC a >> printMerged    as (b:bs)
-    else exactPC b >> printMerged (a:as)   bs
-
--- ---------------------------------------------------------------------
-
-prepareListPrint :: ExactP ast
-                 => [GHC.GenLocated GHC.SrcSpan ast] -> [(GHC.SrcSpan, EP ())]
-prepareListPrint ls = map (\b@(GHC.L l _) -> (l,exactPC b)) ls
-
-applyListPrint :: (Monad m, Ord a) => [(a, m b)] -> m ()
-applyListPrint ls = mapM_ (\(_,b) -> b) $ sortBy (\(a,_) (b,_) -> compare a b) ls
-
--- ---------------------------------------------------------------------
--- Exact printing for GHC
-
-class (Data ast) => ExactP ast where
-  -- | Print an AST fragment. The correct position in output is
-  -- already established.
-  exactP :: ast -> EP ()
-
-instance ExactP (GHC.HsModule GHC.RdrName) where
-  exactP (GHC.HsModule mmn mexp imps decls mdepr _haddock) = do
-
-    case mmn of
-      Just (GHC.L _ mn) -> do
-        printStringAtMaybeAnn (G GHC.AnnModule) "module" -- `debug` ("exactP.HsModule:cs=" ++ show cs)
-        printStringAtMaybeAnn (G GHC.AnnVal) (GHC.moduleNameString mn)
-      Nothing -> return ()
-
-    case mdepr of
-      Nothing -> return ()
-      Just depr -> exactPC depr
-
-    case mexp of
-      Just lexps -> do
-        return () `debug` ("about to exactPC lexps")
-        exactPC lexps
-        return ()
-      Nothing -> return ()
-
-    printStringAtMaybeAnn (G GHC.AnnWhere) "where"
-    printStringAtMaybeAnn (G GHC.AnnOpenC)  "{"
-    printStringAtMaybeAnnAll (G GHC.AnnSemi) ";" -- possible leading semis
-    exactP imps
-
-    mapM_ exactPC decls
-
-    printStringAtMaybeAnn (G GHC.AnnCloseC) "}"
-
-    -- put the end of file whitespace in
-    printStringAtMaybeAnn (G GHC.AnnEofPos) ""
-
--- ---------------------------------------------------------------------
-
-instance ExactP GHC.WarningTxt where
-  exactP (GHC.WarningTxt (GHC.L _ ls) lss) = do
-    printStringAtMaybeAnn (G GHC.AnnOpen) ls
-    printStringAtMaybeAnn (G GHC.AnnOpenS) "["
-    mapM_ exactPC lss
-    printStringAtMaybeAnn (G GHC.AnnCloseS) "]"
-    printStringAtMaybeAnn (G GHC.AnnClose) "#-}"
-
-  exactP (GHC.DeprecatedTxt (GHC.L _ ls) lss) = do
-    printStringAtMaybeAnn (G GHC.AnnOpen) ls
-    printStringAtMaybeAnn (G GHC.AnnOpenS) "["
-    mapM_ exactPC lss
-    printStringAtMaybeAnn (G GHC.AnnCloseS) "]"
-    printStringAtMaybeAnn (G GHC.AnnClose) "#-}"
-
--- ---------------------------------------------------------------------
-
-instance ExactP (GHC.ModuleName) where
-  exactP mn = do
-    printString (GHC.moduleNameString mn)
-
--- ---------------------------------------------------------------------
-
-instance ExactP [GHC.LIE GHC.RdrName] where
-  exactP ies = do
-    printStringAtMaybeAnn (G GHC.AnnHiding) "hiding"
-    printStringAtMaybeAnn (G GHC.AnnOpenP) "("
-    mapM_ exactPC ies
-    printStringAtMaybeAnn (G GHC.AnnCloseP) ")"
-
--- ---------------------------------------------------------------------
-
-instance ExactP (GHC.IE GHC.RdrName) where
-  exactP (GHC.IEVar ln) = do
-    printStringAtMaybeAnn (G GHC.AnnPattern) "pattern"
-    printStringAtMaybeAnn (G GHC.AnnType)    "type"
-    exactPC ln
-
-  exactP (GHC.IEThingAbs n) = do
-    printStringAtMaybeAnn (G GHC.AnnType)    "type"
-    exactPC n
-
-  exactP (GHC.IEThingWith n ns) = do
-    exactPC n
-    printStringAtMaybeAnn (G GHC.AnnOpenP)    "("
-    mapM_ exactPC ns
-    printStringAtMaybeAnn (G GHC.AnnCloseP)   ")"
-
-  exactP (GHC.IEThingAll n) = do
-    exactPC n
-    printStringAtMaybeAnn (G GHC.AnnOpenP)   "("
-    printStringAtMaybeAnn (G GHC.AnnDotdot)  ".."
-    printStringAtMaybeAnn (G GHC.AnnCloseP)  ")"
-
-  exactP (GHC.IEModuleContents (GHC.L _ mn)) = do
-    printStringAtMaybeAnn (G GHC.AnnModule)  "module"
-    printStringAtMaybeAnn (G GHC.AnnVal)     (GHC.moduleNameString mn)
-
-  exactP x = printString ("no exactP.IE for " ++ showGhc (x))
-
--- ---------------------------------------------------------------------
-
-instance ExactP [GHC.LImportDecl GHC.RdrName] where
-  exactP imps = mapM_ exactPC imps
-
--- ---------------------------------------------------------------------
-
-instance ExactP (GHC.ImportDecl GHC.RdrName) where
-  exactP imp = do
-    printStringAtMaybeAnn (G GHC.AnnImport) "import"
-
-    printStringAtMaybeAnn (G GHC.AnnOpen)  "{-# SOURCE"
-    printStringAtMaybeAnn (G GHC.AnnClose)  "#-}"
-
-    printStringAtMaybeAnn (G GHC.AnnSafe)      "safe"
-    printStringAtMaybeAnn (G GHC.AnnQualified) "qualified"
-    printStringAtMaybeAnn (G GHC.AnnVal) (GHC.moduleNameString $ GHC.unLoc $ GHC.ideclName imp)
-
-    case GHC.ideclAs imp of
-      Nothing -> return ()
-      Just mn -> do
-        printStringAtMaybeAnn (G GHC.AnnAs) "as"
-        printStringAtMaybeAnn (G GHC.AnnVal) (GHC.moduleNameString mn)
-
-    case GHC.ideclHiding imp of
-      Nothing -> return ()
-      Just (_,lie) -> do
-        -- printStringAtMaybeAnn (G GHC.AnnHiding "hiding"
-        exactPC lie
-
--- ---------------------------------------------------------------------
-
-doMaybe :: (Monad m) => (a -> m ()) -> Maybe a -> m ()
-doMaybe f ma = case ma of
-                 Nothing -> return ()
-                 Just a -> f a
-
-instance ExactP (GHC.HsDecl GHC.RdrName) where
-  exactP decl = case decl of
-    GHC.TyClD d       -> exactP d
-    GHC.InstD d       -> exactP d
-    GHC.DerivD d      -> exactP d
-    GHC.ValD d        -> exactP d
-    GHC.SigD d        -> exactP d
-    GHC.DefD d        -> exactP d
-    GHC.ForD d        -> exactP d
-    GHC.WarningD d    -> exactP d
-    GHC.AnnD d        -> exactP d
-    GHC.RuleD d       -> exactP d
-    GHC.VectD d       -> exactP d
-    GHC.SpliceD d     -> exactP d
-    GHC.DocD d        -> exactP d
-    GHC.QuasiQuoteD d -> exactP d
-    GHC.RoleAnnotD d  -> exactP d
-
--- ---------------------------------------------------------------------
-
-instance ExactP (GHC.RoleAnnotDecl GHC.RdrName) where
-  exactP (GHC.RoleAnnotDecl ln mr) = do
-    printStringAtMaybeAnn (G GHC.AnnType) "type"
-    printStringAtMaybeAnn (G GHC.AnnRole) "role"
-    exactPC ln
-    mapM_ exactPC mr
-
-instance ExactP (Maybe GHC.Role) where
-  exactP Nothing  = printStringAtMaybeAnn (G GHC.AnnVal) "_"
-  exactP (Just r) = printStringAtMaybeAnn (G GHC.AnnVal) (GHC.unpackFS $ GHC.fsFromRole r)
-
--- ---------------------------------------------------------------------
-
-instance ExactP (GHC.HsQuasiQuote GHC.RdrName) where
-  exactP = assert False undefined
-
--- ---------------------------------------------------------------------
-
-instance ExactP (GHC.SpliceDecl GHC.RdrName) where
-  exactP (GHC.SpliceDecl (GHC.L _ (GHC.HsSplice _n e)) flag) = do
-    case flag of
-      GHC.ExplicitSplice ->
-        printStringAtMaybeAnn (G GHC.AnnOpen) "$("
-      GHC.ImplicitSplice ->
-        printStringAtMaybeAnn (G GHC.AnnOpen) "$$("
-    exactPC e
-    printStringAtMaybeAnn (G GHC.AnnClose) ")"
-
--- ---------------------------------------------------------------------
-
-instance ExactP (GHC.VectDecl GHC.RdrName) where
-  exactP (GHC.HsVect src ln e) = do
-    printStringAtMaybeAnn (G GHC.AnnOpen) src -- "{-# VECTORISE"
-    exactPC ln
-    printStringAtMaybeAnn (G GHC.AnnEqual) "="
-    exactPC e
-    printStringAtMaybeAnn (G GHC.AnnClose) "#-}"
-
-  exactP (GHC.HsNoVect src ln) = do
-    printStringAtMaybeAnn (G GHC.AnnOpen) src -- "{-# NOVECTORISE"
-    exactPC ln
-    printStringAtMaybeAnn (G GHC.AnnClose) "#-}"
-
-  exactP (GHC.HsVectTypeIn src _b ln mln) = do
-    printStringAtMaybeAnn (G GHC.AnnOpen) src -- "{-# VECTORISE" or "{-# VECTORISE SCALAR"
-    printStringAtMaybeAnn (G GHC.AnnType) "type"
-    exactPC ln
-    printStringAtMaybeAnn (G GHC.AnnEqual) "="
-    case mln of
-      Nothing -> return ()
-      Just n -> exactPC n
-    printStringAtMaybeAnn (G GHC.AnnClose) "#-}"
-
-  exactP (GHC.HsVectTypeOut {}) = error $ "exactP.HsVectTypeOut: only valid after type checker"
-
-  exactP (GHC.HsVectClassIn src ln) = do
-    printStringAtMaybeAnn (G GHC.AnnOpen) src -- "{-# VECTORISE"
-    printStringAtMaybeAnn (G GHC.AnnClass) "class"
-    exactPC ln
-    printStringAtMaybeAnn (G GHC.AnnClose) "#-}"
-
-  exactP (GHC.HsVectClassOut {}) = error $ "exactP.HsVectClassOut: only valid after type checker"
-  exactP (GHC.HsVectInstIn {})   = error $ "exactP.HsVectInstIn: not supported?"
-  exactP (GHC.HsVectInstOut {})  = error $ "exactP.HsVectInstOut: not supported?"
-
-
--- ---------------------------------------------------------------------
-
-instance ExactP (GHC.RuleDecls GHC.RdrName) where
-  exactP (GHC.HsRules src rules) = do
-    printStringAtMaybeAnn (G GHC.AnnOpen) src
-    mapM_ exactPC rules
-    printStringAtMaybeAnn (G GHC.AnnClose) "#-}"
-
--- ---------------------------------------------------------------------
-
-instance ExactP (GHC.AnnDecl GHC.RdrName) where
-  exactP (GHC.HsAnnotation src prov e) = do
-    printStringAtMaybeAnn (G GHC.AnnOpen) src
-    printStringAtMaybeAnn (G GHC.AnnType) "type"
-    printStringAtMaybeAnn (G GHC.AnnModule) "module"
-    case prov of
-      (GHC.ValueAnnProvenance n) -> exactPC n
-      (GHC.TypeAnnProvenance n) -> exactPC n
-      (GHC.ModuleAnnProvenance) -> return ()
-    exactPC e
-    printStringAtMaybeAnn (G GHC.AnnClose) "#-}"
-
--- ---------------------------------------------------------------------
-
-instance ExactP (GHC.RuleDecl GHC.RdrName) where
-  exactP (GHC.HsRule ln act bndrs lhs _ rhs _) = do
-    exactPC ln
-    -- activation
-    printStringAtMaybeAnn (G GHC.AnnOpenS) "["
-    printStringAtMaybeAnn (G GHC.AnnTilde) "~"
-    case act of
-      GHC.ActiveBefore n -> printStringAtMaybeAnn (G GHC.AnnVal) (show n)
-      GHC.ActiveAfter n  -> printStringAtMaybeAnn (G GHC.AnnVal) (show n)
-      _                  -> return ()
-    printStringAtMaybeAnn (G GHC.AnnCloseS) "]"
-
-    printStringAtMaybeAnn (G GHC.AnnForall) "forall"
-    mapM_ exactPC bndrs
-    printStringAtMaybeAnn (G GHC.AnnDot) "."
-
-    exactPC lhs
-    printStringAtMaybeAnn (G GHC.AnnEqual) "="
-    exactPC rhs
-
--- ---------------------------------------------------------------------
-
-instance ExactP (GHC.RuleBndr GHC.RdrName) where
-  exactP (GHC.RuleBndr ln) = exactPC ln
-  exactP (GHC.RuleBndrSig ln (GHC.HsWB thing _ _ _)) = do
-    printStringAtMaybeAnn (G GHC.AnnOpenP) "("
-    exactPC ln
-    printStringAtMaybeAnn (G GHC.AnnDcolon) "::"
-    exactPC thing
-    printStringAtMaybeAnn (G GHC.AnnCloseP) ")"
-
--- ---------------------------------------------------------------------
-
-instance ExactP (GHC.WarnDecls GHC.RdrName) where
-  exactP (GHC.Warnings src warns) = do
-    printStringAtMaybeAnn (G GHC.AnnOpen) src
-    mapM_ exactPC warns
-    printStringAtMaybeAnn (G GHC.AnnClose) "#-}"
-
--- ---------------------------------------------------------------------
-
-instance ExactP (GHC.WarnDecl GHC.RdrName) where
-  exactP (GHC.Warning lns txt) = do
-     mapM_ exactPC lns
-     printStringAtMaybeAnn (G GHC.AnnOpenS) "["
-     case txt of
-       -- TODO: AZ: why are we ignoring src?
-       GHC.WarningTxt    _ ls -> mapM_ exactPC ls
-       GHC.DeprecatedTxt _ ls -> mapM_ exactPC ls
-     printStringAtMaybeAnn (G GHC.AnnCloseS) "]"
-
-
-instance ExactP GHC.FastString where
-  exactP fs = printStringAtMaybeAnn (G GHC.AnnVal) (show (GHC.unpackFS fs))
-
--- ---------------------------------------------------------------------
-
-instance ExactP (GHC.ForeignDecl GHC.RdrName) where
-  exactP (GHC.ForeignImport ln typ _
-               (GHC.CImport cconv safety@(GHC.L ll _) _mh _imp (GHC.L _ src))) = do
-    printStringAtMaybeAnn (G GHC.AnnForeign) "foreign"
-    printStringAtMaybeAnn (G GHC.AnnImport) "import"
-
-    exactPC cconv
-
-    if ll == GHC.noSrcSpan
-      then return ()
-      else exactPC safety
-
-    printStringAtMaybeAnn (G GHC.AnnVal) ("\"" ++ src ++ "\"")
-    exactPC ln
-    printStringAtMaybeAnn (G GHC.AnnDcolon) "::"
-    exactPC typ
-
-  exactP (GHC.ForeignExport ln typ _ (GHC.CExport spec (GHC.L _ src))) = do
-    printStringAtMaybeAnn (G GHC.AnnForeign) "foreign"
-    printStringAtMaybeAnn (G GHC.AnnExport) "export"
-    exactPC spec
-    printStringAtMaybeAnn (G GHC.AnnVal) ("\"" ++ src ++ "\"")
-    exactPC ln
-    printStringAtMaybeAnn (G GHC.AnnDcolon) "::"
-    exactPC typ
-
--- ---------------------------------------------------------------------
-
-instance (ExactP GHC.CExportSpec) where
-  exactP (GHC.CExportStatic _ cconv) = exactP cconv
-
--- ---------------------------------------------------------------------
-
-instance ExactP GHC.CCallConv where
-  exactP GHC.StdCallConv        = printStringAtMaybeAnn (G GHC.AnnVal) "stdcall"
-  exactP GHC.CCallConv          = printStringAtMaybeAnn (G GHC.AnnVal) "ccall"
-  exactP GHC.CApiConv           = printStringAtMaybeAnn (G GHC.AnnVal) "capi"
-  exactP GHC.PrimCallConv       = printStringAtMaybeAnn (G GHC.AnnVal) "prim"
-  exactP GHC.JavaScriptCallConv = printStringAtMaybeAnn (G GHC.AnnVal) "javascript"
-
--- ---------------------------------------------------------------------
-
-instance ExactP GHC.Safety where
-  exactP GHC.PlayRisky         = printStringAtMaybeAnn (G GHC.AnnVal) "unsafe"
-  exactP GHC.PlaySafe          = printStringAtMaybeAnn (G GHC.AnnVal) "safe"
-  exactP GHC.PlayInterruptible = printStringAtMaybeAnn (G GHC.AnnVal) "interruptible"
-
-
--- ---------------------------------------------------------------------
-
-instance ExactP (GHC.DerivDecl GHC.RdrName) where
-  exactP (GHC.DerivDecl typ mov) = do
-    printStringAtMaybeAnn (G GHC.AnnDeriving) "deriving"
-    printStringAtMaybeAnn (G GHC.AnnInstance) "instance"
-    case mov of
-      Nothing -> return ()
-      Just ov -> exactPC ov
-    exactPC typ
-
--- ---------------------------------------------------------------------
-
-instance ExactP (GHC.DefaultDecl GHC.RdrName) where
-  exactP (GHC.DefaultDecl typs) = do
-    printStringAtMaybeAnn (G GHC.AnnDefault) "default"
-    printStringAtMaybeAnn (G GHC.AnnOpenP) "("
-    mapM_ exactPC typs
-    printStringAtMaybeAnn (G GHC.AnnCloseP) ")"
-
--- ---------------------------------------------------------------------
-
-instance ExactP (GHC.InstDecl GHC.RdrName) where
-  exactP (GHC.ClsInstD      cid) = exactP  cid
-  exactP (GHC.DataFamInstD dfid) = exactP dfid
-  exactP (GHC.TyFamInstD   tfid) = exactP tfid
-
--- ---------------------------------------------------------------------
-
-instance ExactP GHC.OverlapMode where
-  exactP (GHC.NoOverlap src) = do
-    printStringAtMaybeAnn (G GHC.AnnOpen) src
-    printStringAtMaybeAnn (G GHC.AnnClose) "#-}"
-
-  exactP (GHC.Overlappable src) = do
-    printStringAtMaybeAnn (G GHC.AnnOpen) src
-    printStringAtMaybeAnn (G GHC.AnnClose) "#-}"
-
-  exactP (GHC.Overlapping src) = do
-    printStringAtMaybeAnn (G GHC.AnnOpen) src
-    printStringAtMaybeAnn (G GHC.AnnClose) "#-}"
-
-  exactP (GHC.Overlaps src) = do
-    printStringAtMaybeAnn (G GHC.AnnOpen) src
-    printStringAtMaybeAnn (G GHC.AnnClose) "#-}"
-
-  exactP (GHC.Incoherent src) = do
-    printStringAtMaybeAnn (G GHC.AnnOpen) src
-    printStringAtMaybeAnn (G GHC.AnnClose) "#-}"
-
-
--- ---------------------------------------------------------------------
-
-instance ExactP (GHC.ClsInstDecl GHC.RdrName) where
-  exactP (GHC.ClsInstDecl poly binds sigs tyfams datafams mov) = do
-    printStringAtMaybeAnn (G GHC.AnnInstance) "instance"
-    case mov of
-      Nothing -> return ()
-      Just ov -> exactPC ov
-    exactPC poly
-    printStringAtMaybeAnn (G GHC.AnnWhere) "where"
-    printStringAtMaybeAnn (G GHC.AnnOpenC) "{"
-    printStringAtMaybeAnnAll (G GHC.AnnSemi) ";"
-
-    applyListPrint (prepareListPrint (GHC.bagToList binds)
-                 ++ prepareListPrint sigs
-                 ++ prepareListPrint tyfams
-                 ++ prepareListPrint datafams
-                    )
-    printStringAtMaybeAnn (G GHC.AnnCloseC) "}"
-
--- ---------------------------------------------------------------------
-
-instance ExactP (GHC.TyFamInstDecl GHC.RdrName) where
-   exactP (GHC.TyFamInstDecl eqn _) = do
-     printStringAtMaybeAnn (G GHC.AnnType)     "type"
-     printStringAtMaybeAnn (G GHC.AnnInstance) "instance"
-     exactPC eqn
-
--- ---------------------------------------------------------------------
-
-instance ExactP (GHC.DataFamInstDecl GHC.RdrName) where
-   exactP (GHC.DataFamInstDecl ln (GHC.HsWB pats _ _ _)
-            (GHC.HsDataDefn _nOrD _ctx _mtyp mkind cons mderivs) _) = do
-    printStringAtMaybeAnn (G GHC.AnnData)     "data"
-    printStringAtMaybeAnn (G GHC.AnnNewtype)  "newtype"
-    printStringAtMaybeAnn (G GHC.AnnInstance) "instance"
-    exactPC ln
-    mapM_ exactPC pats
-
-    printStringAtMaybeAnn (G GHC.AnnDcolon) "::"
-    doMaybe exactPC mkind
-
-    printStringAtMaybeAnn (G GHC.AnnWhere) "where"
-    printStringAtMaybeAnn (G GHC.AnnEqual) "="
-
-    mapM_ exactPC cons
-    doMaybe exactPC mderivs
-
--- ---------------------------------------------------------------------
-
-instance ExactP (GHC.HsBind GHC.RdrName) where
-  exactP (GHC.FunBind (GHC.L _ _) _  (GHC.MG matches _ _ _) _ _ _) = do
-    mapM_ exactPC matches
-
-  exactP (GHC.PatBind lhs (GHC.GRHSs grhs lb) _ty _fvs _ticks) = do
-    exactPC lhs
-    printStringAtMaybeAnn (G GHC.AnnEqual) "="
-    mapM_ exactPC grhs
-    printStringAtMaybeAnn (G GHC.AnnWhere) "where"
-    -- exactP lb
-    exactPC (GHC.L (getLocalBindsSrcSpan lb) lb)
-
-
-  exactP (GHC.VarBind _var_id _var_rhs _var_inline ) = printString "VarBind"
-  exactP (GHC.AbsBinds _abs_tvs _abs_ev_vars _abs_exports _abs_ev_binds _abs_binds) = printString "AbsBinds"
-
-  exactP (GHC.PatSynBind (GHC.PSB n _fvs args def dir)) = do
-    printStringAtMaybeAnn (G GHC.AnnPattern) "pattern"
-    exactPC n
-    case args of
-      GHC.InfixPatSyn na nb -> do
-        exactPC na
-        exactPC nb
-      GHC.PrefixPatSyn ns -> do
-        mapM_ exactPC ns
-
-    printStringAtMaybeAnn (G GHC.AnnEqual)   "="
-    printStringAtMaybeAnn (G GHC.AnnLarrow)  "<-"
-
-    exactPC def
-    case dir of
-      GHC.Unidirectional           -> return ()
-      GHC.ImplicitBidirectional    -> return ()
-      GHC.ExplicitBidirectional mg -> exactPMatchGroup mg
-
-    printStringAtMaybeAnn (G GHC.AnnWhere)   "where"
-    printStringAtMaybeAnn (G GHC.AnnOpenC)    "{"
-    printStringAtMaybeAnn (G GHC.AnnCloseC)   "}"
-
--- ---------------------------------------------------------------------
-
-instance ExactP (GHC.IPBind GHC.RdrName) where
-  exactP (GHC.IPBind en e) = do
-    case en of
-      Left n -> exactPC n
-      Right _i -> error $ "annotateP.IPBind:should not happen"
-    printStringAtMaybeAnn (G GHC.AnnEqual) "="
-    exactPC e
-
--- ---------------------------------------------------------------------
-
-instance (ExactP body) => ExactP (GHC.Match GHC.RdrName (GHC.Located body)) where
-  exactP (GHC.Match mln pats typ (GHC.GRHSs grhs lb)) = do
-    let
-      get_infix Nothing = False
-      get_infix (Just (_,f)) = f
-    case (get_infix mln,pats) of
-      (True,[a,b]) -> do
-        exactPC a
-        case mln of
-          Nothing ->
-            printStringAtMaybeAnn (G GHC.AnnFunId) "funid"
-          Just (n,_) -> exactPC n
-        exactPC b
-      _ -> do
-        case mln of
-          Nothing -> printStringAtMaybeAnn (G GHC.AnnFunId) "funid"
-          Just (n,_)  -> exactPC n
-        mapM_ exactPC pats
-    printStringAtMaybeAnn (G GHC.AnnEqual)  "="
-    printStringAtMaybeAnn (G GHC.AnnRarrow) "->" -- for HsLam
-    mapM_ exactPC typ
-    mapM_ exactPC grhs
-    printStringAtMaybeAnn (G GHC.AnnWhere) "where"
-    printStringAtMaybeAnn (G GHC.AnnOpenC) "{"
-    printStringAtMaybeAnnAll (G GHC.AnnSemi) ";"
-    -- exactP lb
-    exactPC (GHC.L (getLocalBindsSrcSpan lb) lb)
-    printStringAtMaybeAnn (G GHC.AnnCloseC) "}"
-
--- ---------------------------------------------------------------------
-
-instance ExactP (GHC.Pat GHC.RdrName) where
-
-  exactP (GHC.WildPat _) = printStringAtMaybeAnn (G GHC.AnnVal) "_"
-
-  exactP (GHC.VarPat n) = printStringAtMaybeAnn (G GHC.AnnVal) (rdrName2String n)
-
-  exactP (GHC.LazyPat p)    = do
-    printStringAtMaybeAnn (G GHC.AnnTilde) "~"
-    exactPC p
-
-  exactP (GHC.AsPat n p) = do
-    exactPC n
-    printStringAtMaybeAnn (G GHC.AnnAt) "@"
-    exactPC p
-
-  exactP (GHC.ParPat p) = do
-    return () `debug` ("in exactP.ParPat")
-    printStringAtMaybeAnn (G GHC.AnnOpenP) "("
-    exactPC p
-    printStringAtMaybeAnn (G GHC.AnnCloseP) ")"
-
-  exactP (GHC.BangPat p) = do
-    printStringAtMaybeAnn (G GHC.AnnBang) "!"
-    exactPC p
-
-  exactP (GHC.ListPat ps _ _) = do
-    printStringAtMaybeAnn (G GHC.AnnOpenS) "["
-    mapM_ exactPC ps
-    printStringAtMaybeAnn (G GHC.AnnCloseS) "]"
-
-  exactP (GHC.TuplePat pats b _) = do
-    if b == GHC.Boxed then printStringAtMaybeAnn (G GHC.AnnOpenP) "("
-                      else printStringAtMaybeAnn (G GHC.AnnOpen) "(#"
-    mapM_ exactPC pats
-    if b == GHC.Boxed then printStringAtMaybeAnn (G GHC.AnnCloseP) ")"
-                      else printStringAtMaybeAnn (G GHC.AnnClose) "#)"
-
-  exactP (GHC.PArrPat ps _) = do
-    printStringAtMaybeAnn (G GHC.AnnOpen) "[:"
-    mapM_ exactPC ps
-    printStringAtMaybeAnn (G GHC.AnnClose) ":]"
-
-  exactP (GHC.ConPatIn n dets) = do
-    case dets of
-      GHC.PrefixCon args -> do
-        exactPC n
-        mapM_ exactPC args
-      GHC.RecCon (GHC.HsRecFields fs _) -> do
-        exactPC n
-        printStringAtMaybeAnn (G GHC.AnnOpenC) "{"
-        mapM_ exactPC fs
-        printStringAtMaybeAnn (G GHC.AnnDotdot) ".."
-        printStringAtMaybeAnn (G GHC.AnnCloseC) "}"
-      GHC.InfixCon a1 a2 -> do
-        exactPC a1
-        exactPC n
-        exactPC a2
-
-  exactP (GHC.ConPatOut {}) = return ()
-
-  exactP (GHC.ViewPat e pat _) = do
-    exactPC e
-    printStringAtMaybeAnn (G GHC.AnnRarrow) "->"
-    exactPC pat
-
-  exactP (GHC.SplicePat (GHC.HsSplice _ e)) = do
-    printStringAtMaybeAnn (G GHC.AnnOpen) "$("
-    exactPC e
-    printStringAtMaybeAnn (G GHC.AnnClose) ")"
-
-  exactP (GHC.QuasiQuotePat (GHC.HsQuasiQuote n _ q)) = do
-    printStringAtMaybeAnn (G GHC.AnnVal)
-                    ("[" ++ (rdrName2String n) ++ "|" ++ (GHC.unpackFS q) ++ "|]")
-
-  exactP (GHC.LitPat lp) = do
-    printStringAtMaybeAnn (G GHC.AnnVal) (hsLit2String lp)
-
-  exactP (GHC.NPat ol _ _)  = do
-    printStringAtMaybeAnn (G GHC.AnnMinus) "-"
-    exactPC ol
-
-  exactP (GHC.NPlusKPat ln ol _ _) = do
-    exactPC ln
-    printStringAtMaybeAnn (G GHC.AnnVal) "+"
-    exactPC ol
-
-  exactP (GHC.SigPatIn pat (GHC.HsWB ty _ _ _)) = do
-    exactPC pat
-    printStringAtMaybeAnn (G GHC.AnnDcolon) "::"
-    exactPC ty
-
-  exactP (GHC.SigPatOut {}) = return ()
-  exactP (GHC.CoPat {}) = return ()
-
--- ---------------------------------------------------------------------
-
-instance ExactP (GHC.HsType GHC.Name) where
-  exactP typ = do
-    return () `debug` ("exactP.HsType not implemented for " ++ showGhc (typ))
-    printString "HsType.Name"
-    -- Note: This should never appear, only the one for GHC.RdrName
-    assert False undefined
-
--- ---------------------------------------------------------------------
-
-instance ExactP (GHC.HsType GHC.RdrName) where
-  exactP (GHC.HsForAllTy _f mwc (GHC.HsQTvs _kvs tvs) ctx@(GHC.L lc ctxs) typ) = do
-    printStringAtMaybeAnn (G GHC.AnnOpenP)   "("
-    printStringAtMaybeAnn (G GHC.AnnForall) "forall"
-    mapM_ exactPC tvs
-    printStringAtMaybeAnn (G GHC.AnnDot)    "."
-
-    case mwc of
-      Nothing -> exactPC ctx
-      Just lwc  -> exactPC (GHC.L lc (GHC.sortLocated ((GHC.L lwc GHC.HsWildcardTy):ctxs)))
-
-    printStringAtMaybeAnn (G GHC.AnnDarrow) "=>"
-    exactPC typ
-    printStringAtMaybeAnn (G GHC.AnnCloseP)  ")"
-
-  exactP (GHC.HsTyVar n) = do
-    printStringAtMaybeAnn (G GHC.AnnDcolon) "::" -- for HsKind, aliased to HsType
-    exactP n
-
-  exactP (GHC.HsAppTy t1 t2) = do
-    printStringAtMaybeAnn (G GHC.AnnDcolon) "::" -- for HsKind, aliased to HsType
-    exactPC t1
-    exactPC t2
-
-  exactP (GHC.HsFunTy t1 t2) = do
-    printStringAtMaybeAnn (G GHC.AnnDcolon) "::" -- for HsKind, aliased to HsType
-    exactPC t1
-    printStringAtMaybeAnn (G GHC.AnnRarrow) "->"
-    exactPC t2
-
-  exactP (GHC.HsListTy t) = do
-    printStringAtMaybeAnn (G GHC.AnnDcolon) "::" -- for HsKind, aliased to HsType
-    printStringAtMaybeAnn (G GHC.AnnOpenS)  "["
-    exactPC t
-    printStringAtMaybeAnn (G GHC.AnnCloseS) "]"
-
-  exactP (GHC.HsPArrTy t) = do
-    printStringAtMaybeAnn (G GHC.AnnOpen)  "[:"
-    exactPC t
-    printStringAtMaybeAnn (G GHC.AnnClose) ":]"
-
-  exactP (GHC.HsTupleTy _tsort ts) = do
-    printStringAtMaybeAnn (G GHC.AnnDcolon) "::" -- for HsKind, aliased to HsType
-    printStringAtMaybeAnn (G GHC.AnnOpenP) "("
-    printStringAtMaybeAnn (G GHC.AnnOpen)  "(#"
-    mapM_ exactPC ts
-    printStringAtMaybeAnn (G GHC.AnnCloseP) ")"
-    printStringAtMaybeAnn (G GHC.AnnClose)  "#)"
-
-  exactP (GHC.HsOpTy t1 (_,op) t2) = do
-    exactPC t1
-    exactPC op
-    exactPC t2
-
-  exactP (GHC.HsParTy t1) = do
-    printStringAtMaybeAnn (G GHC.AnnDcolon) "::" -- for HsKind, aliased to HsType
-    printStringAtMaybeAnn (G GHC.AnnOpenP)  "("
-    exactPC t1
-    printStringAtMaybeAnn (G GHC.AnnCloseP) ")"
-
-  exactP (GHC.HsIParamTy (GHC.HsIPName n) t) = do
-    printStringAtMaybeAnn (G GHC.AnnVal) ("?" ++ (GHC.unpackFS n))
-    printStringAtMaybeAnn (G GHC.AnnDcolon) "::"
-    exactPC t
-
-  exactP (GHC.HsEqTy t1 t2) = do
-    exactPC t1
-    printStringAtMaybeAnn (G GHC.AnnTilde) "~"
-    exactPC t2
-
-  exactP (GHC.HsKindSig t k) = do
-    printStringAtMaybeAnn (G GHC.AnnOpenP)  "("
-    exactPC t
-    printStringAtMaybeAnn (G GHC.AnnDcolon) "::"
-    exactPC k
-    printStringAtMaybeAnn (G GHC.AnnCloseP) ")"
-
-  exactP (GHC.HsQuasiQuoteTy (GHC.HsQuasiQuote n _ss q)) = do
-    printStringAtMaybeAnn (G GHC.AnnVal)
-                    ("[" ++ (rdrName2String n) ++ "|" ++ (GHC.unpackFS q) ++ "|]")
-
-  exactP (GHC.HsSpliceTy (GHC.HsSplice _is e) _) = do
-    printStringAtMaybeAnn (G GHC.AnnOpen)  "$("
-    exactPC e
-    printStringAtMaybeAnn (G GHC.AnnClose) ")"
-
-  exactP (GHC.HsDocTy t d) = do
-    exactPC t
-    exactPC d
-
-  exactP (GHC.HsBangTy b t) = do
-    case b of
-      (GHC.HsSrcBang ms (Just True) _) -> do
-        printStringAtMaybeAnn (G GHC.AnnOpen)  (maybe "{-# UNPACK" id ms)
-        printStringAtMaybeAnn (G GHC.AnnClose) "#-}"
-        printStringAtMaybeAnn (G GHC.AnnBang)  "!"
-      (GHC.HsSrcBang ms (Just False) _) -> do
-        printStringAtMaybeAnn (G GHC.AnnOpen)  (maybe "{-# NOUNPACK" id ms)
-        printStringAtMaybeAnn (G GHC.AnnClose) "#-}"
-        printStringAtMaybeAnn (G GHC.AnnBang)  "!"
-      _ -> do
-        printStringAtMaybeAnn (G GHC.AnnBang)  "!"
-    exactPC t
-
-  exactP (GHC.HsRecTy cons) = do
-    printStringAtMaybeAnn (G GHC.AnnOpenC)  "{"
-    mapM_ exactPC cons
-    printStringAtMaybeAnn (G GHC.AnnCloseC) "}"
-
-  exactP (GHC.HsCoreTy _t) = return ()
-
-  exactP (GHC.HsExplicitListTy _ ts) = do
-    printStringAtMaybeAnn (G GHC.AnnDcolon) "::" -- for HsKind, aliased to HsType
-    printStringAtMaybeAnn (G GHC.AnnOpen)  "'["
-    mapM_ exactPC ts
-    printStringAtMaybeAnn (G GHC.AnnCloseS) "]"
-
-  exactP (GHC.HsExplicitTupleTy _ ts) = do
-    printStringAtMaybeAnn (G GHC.AnnDcolon) "::" -- for HsKind, aliased to HsType
-    printStringAtMaybeAnn (G GHC.AnnOpen)  "'("
-    mapM_ exactPC ts
-    printStringAtMaybeAnn (G GHC.AnnClose) ")"
-
-  exactP (GHC.HsTyLit lit) = do
-    printStringAtMaybeAnn (G GHC.AnnDcolon) "::" -- for HsKind, aliased to HsType
-    case lit of
-      (GHC.HsNumTy s _) -> printStringAtMaybeAnn (G GHC.AnnVal) s
-      (GHC.HsStrTy s _) -> printStringAtMaybeAnn (G GHC.AnnVal) s
-
-  exactP (GHC.HsWrapTy _ _) = return ()
-
-  exactP GHC.HsWildcardTy = do
-    printStringAtMaybeAnn (G GHC.AnnVal) "_"
-    printStringAtMaybeAnn (G GHC.AnnDarrow) "=>" -- if only part of a partial type signature context
-
-  exactP (GHC.HsNamedWildcardTy n) = do
-    printStringAtMaybeAnn (G GHC.AnnVal) (rdrName2String n)
-
--- ---------------------------------------------------------------------
-
-instance ExactP GHC.HsDocString where
-  exactP (GHC.HsDocString s) = do
-    printStringAtMaybeAnn (G GHC.AnnVal) (GHC.unpackFS s)
-
-instance ExactP (GHC.ConDeclField GHC.RdrName) where
-  exactP (GHC.ConDeclField ns ty mdoc) = do
-    mapM_ exactPC ns
-    printStringAtMaybeAnn (G GHC.AnnDcolon) "::"
-    exactPC ty
-    case mdoc of
-      Just doc -> exactPC doc
-      Nothing -> return ()
-
-instance ExactP (GHC.HsContext GHC.RdrName) where
-  exactP typs = do
-    -- printStringAtMaybeAnn (G GHC.AnnUnit "()"
-
-    printStringAtMaybeAnn (G GHC.AnnDeriving) "deriving"
-    printStringAtMaybeAnn (G GHC.AnnOpenP) "("
-    mapM_ exactPC typs
-    -- printStringAtMaybeAnn (G GHC.AnnUnit "()"
-    printStringAtMaybeAnn (G GHC.AnnCloseP) ")"
-    printStringAtMaybeAnn (G GHC.AnnDarrow) "=>"
-
-instance (ExactP body) => ExactP (GHC.GRHS GHC.RdrName (GHC.Located body)) where
-  exactP (GHC.GRHS guards expr) = do
-    printStringAtMaybeAnn (G GHC.AnnVbar) "|"
-    mapM_ exactPC guards
-    printStringAtMaybeAnn (G GHC.AnnEqual) "="
-    printStringAtMaybeAnn (G GHC.AnnRarrow) "->" -- in a case
-    exactPC expr
-
-instance (ExactP body)
-  => ExactP (GHC.Stmt GHC.RdrName (GHC.Located body)) where
-
-  exactP (GHC.LastStmt body _) = exactPC body
-    `debug` ("exactP.LastStmt")
-
-  exactP (GHC.BindStmt pat body _ _) = do
-    exactPC pat
-    printStringAtMaybeAnn (G GHC.AnnLarrow) "<-"
-    exactPC body
-    printStringAtMaybeAnn (G GHC.AnnVbar)  "|" -- possible in list comprehension
-
-  exactP (GHC.BodyStmt e _ _ _) = do
-    exactPC e
-
-  exactP (GHC.LetStmt lb) = do
-    printStringAtMaybeAnn (G GHC.AnnLet) "let"
-    printStringAtMaybeAnn (G GHC.AnnOpenC) "{"
-    exactPC (GHC.L (getLocalBindsSrcSpan lb) lb)
-    printStringAtMaybeAnn (G GHC.AnnCloseC) "}"
-
-  exactP (GHC.ParStmt pbs _ _) = do
-    mapM_ exactPParStmtBlock pbs
-
-  exactP (GHC.TransStmt form stmts _b using by _ _ _) = do
-    mapM_ exactPC stmts
-    case form of
-      GHC.ThenForm -> do
-        printStringAtMaybeAnn (G GHC.AnnThen) "then"
-        exactPC using
-        printStringAtMaybeAnn (G GHC.AnnBy) "by"
-        case by of
-          Just b -> exactPC b
-          Nothing -> return ()
-      GHC.GroupForm -> do
-        printStringAtMaybeAnn (G GHC.AnnThen)  "then"
-        printStringAtMaybeAnn (G GHC.AnnGroup) "group"
-        printStringAtMaybeAnn (G GHC.AnnBy)    "by"
-        case by of
-          Just b -> exactPC b
-          Nothing -> return ()
-        printStringAtMaybeAnn (G GHC.AnnUsing) "using"
-        exactPC using
-
-  exactP (GHC.RecStmt stmts _ _ _ _ _ _ _ _) = do
-    printStringAtMaybeAnn (G GHC.AnnRec) "rec"
-    printStringAtMaybeAnn (G GHC.AnnOpenC) "{"
-    printStringAtMaybeAnnAll (G GHC.AnnSemi) ";"
-    mapM_ exactPC stmts
-    printStringAtMaybeAnn (G GHC.AnnCloseC) "}"
-
--- ---------------------------------------------------------------------
-
-exactPParStmtBlock :: GHC.ParStmtBlock GHC.RdrName GHC.RdrName -> EP ()
-exactPParStmtBlock (GHC.ParStmtBlock stmts _ns _) = do
-  mapM_ exactPC stmts
-
--- ---------------------------------------------------------------------
-
-instance ExactP (GHC.HsExpr GHC.RdrName) where
-  exactP (GHC.HsVar v)  = exactP v
-  exactP (GHC.HsIPVar (GHC.HsIPName v)) = do
-    printStringAtMaybeAnn (G GHC.AnnVal) ("?" ++ GHC.unpackFS v)
-  exactP (GHC.HsOverLit lit)     = exactP lit
-  exactP (GHC.HsLit lit)         = exactP lit
-  exactP (GHC.HsLam match)       = do
-    printStringAtMaybeAnn (G GHC.AnnLam) "\\"
-    exactPMatchGroup match
-  exactP (GHC.HsLamCase _ match) = exactPMatchGroup match
-  exactP (GHC.HsApp e1 e2)       = exactPC e1 >> exactPC e2
-  exactP (GHC.OpApp e1 op _f e2) = exactPC e1 >> exactPC op >> exactPC e2
-
-  exactP (GHC.NegApp e _)        = do
-    printStringAtMaybeAnn (G GHC.AnnMinus) "-"
-    exactPC e
-
-  exactP (GHC.HsPar e) = do
-    printStringAtMaybeAnn (G GHC.AnnOpenP)  "("
-    exactPC e
-    printStringAtMaybeAnn (G GHC.AnnCloseP) ")"
-
-  exactP (GHC.SectionL e1 e2)    = exactPC e1 >> exactPC e2
-  exactP (GHC.SectionR e1 e2)    = exactPC e1 >> exactPC e2
-
-  exactP (GHC.ExplicitTuple args b) = do
-    if b == GHC.Boxed then printStringAtMaybeAnn (G GHC.AnnOpenP) "("
-                      else printStringAtMaybeAnn (G GHC.AnnOpen) "(#"
-
-    mapM_ exactPC args `debug` ("exactP.ExplicitTuple")
-
-    if b == GHC.Boxed then printStringAtMaybeAnn (G GHC.AnnCloseP) ")"
-                      else printStringAtMaybeAnn (G GHC.AnnClose) "#)"
-
-  exactP (GHC.HsCase e1 matches) = do
-    printStringAtMaybeAnn (G GHC.AnnCase) "case"
-    exactPC e1
-    printStringAtMaybeAnn (G GHC.AnnOf) "of"
-    printStringAtMaybeAnn (G GHC.AnnOpenC) "{"
-    printStringAtMaybeAnnAll (G GHC.AnnSemi) ";"
-    exactPMatchGroup matches
-    printStringAtMaybeAnn (G GHC.AnnCloseC) "}"
-
-  exactP (GHC.HsIf _ e1 e2 e3)   = do
-    printStringAtMaybeAnn (G GHC.AnnIf) "if"
-    exactPC e1
-    printStringAtMaybeAnn (G GHC.AnnSemi) ";"
-    printStringAtMaybeAnn (G GHC.AnnThen) "then"
-    exactPC e2
-    printStringAtMaybeAnn (G GHC.AnnSemi) ";"
-    printStringAtMaybeAnn (G GHC.AnnElse) "else"
-    exactPC e3
-
-  exactP (GHC.HsMultiIf _ rhs)   = do
-    printStringAtMaybeAnn (G GHC.AnnIf) "if"
-    mapM_ exactPC rhs
-
-  exactP (GHC.HsLet lb e)    = do
-    return () `debug` ("exactP.HsLet started")
-    printStringAtMaybeAnn (G GHC.AnnLet) "let"
-    printStringAtMaybeAnn (G GHC.AnnOpenC) "{"
-    printStringAtMaybeAnnAll (G GHC.AnnSemi) ";"
-    exactPC (GHC.L (getLocalBindsSrcSpan lb) lb)
-    return () `debug` ("exactP.HsLet lb done")
-    printStringAtMaybeAnn (G GHC.AnnCloseC) "}"
-    printStringAtMaybeAnn (G GHC.AnnIn) "in"
-    exactPC e
-    return () `debug` ("exactP.HsLet ended")
-
-  exactP (GHC.HsDo cts stmts _typ)    = do
-    printStringAtMaybeAnn (G GHC.AnnDo) "do"
-    let (ostr,cstr,isComp) =
-          if isListComp cts
-            then case cts of
-                   GHC.PArrComp -> ("[:",":]",True)
-                   _            -> ("[",  "]",True)
-            else ("{","}",False)
-
-    printStringAtMaybeAnn (G GHC.AnnOpenS) "["
-    printStringAtMaybeAnn (G GHC.AnnOpen) ostr
-    printStringAtMaybeAnn (G GHC.AnnOpenC) "{"
-    printStringAtMaybeAnnAll (G GHC.AnnSemi) ";"
-    if isComp
-      then do
-        exactPC(last stmts)
-        printStringAtMaybeAnn (G GHC.AnnVbar) "|"
-        mapM_ exactPC (init stmts)
-      else do
-        ss <- getStoredListSrcSpan
-        exactPC (GHC.L ss stmts)
-    printStringAtMaybeAnn (G GHC.AnnCloseS) "]"
-    printStringAtMaybeAnn (G GHC.AnnClose) cstr
-    printStringAtMaybeAnn (G GHC.AnnCloseC) "}"
-
-  exactP (GHC.ExplicitList _ _ es) = do
-    printStringAtMaybeAnn (G GHC.AnnOpenS) "["
-    mapM_ exactPC es
-    printStringAtMaybeAnn (G GHC.AnnCloseS) "]"
-
-  exactP (GHC.ExplicitPArr _ es)   = do
-    printStringAtMaybeAnn (G GHC.AnnOpen) "[:"
-    mapM_ exactPC es
-    printStringAtMaybeAnn (G GHC.AnnClose) ":]"
-
-  exactP (GHC.RecordCon n _ (GHC.HsRecFields fs _)) = do
-    exactPC n
-    printStringAtMaybeAnn (G GHC.AnnOpenC) "{"
-    printStringAtMaybeAnn (G GHC.AnnDotdot) ".."
-    mapM_ exactPC fs
-    printStringAtMaybeAnn (G GHC.AnnCloseC) "}"
-
-  -- TODO: AZ: cons are not processed
-  exactP (GHC.RecordUpd e (GHC.HsRecFields fs _) _ _ _)  = do
-    exactPC e
-    printStringAtMaybeAnn (G GHC.AnnOpenC) "{"
-    printStringAtMaybeAnn (G GHC.AnnDotdot) ".."
-    mapM_ exactPC fs
-    printStringAtMaybeAnn (G GHC.AnnCloseC) "}"
-
-  exactP (GHC.ExprWithTySig e typ _) = do
-    exactPC e
-    printStringAtMaybeAnn (G GHC.AnnDcolon) "::"
-    exactPC typ
-
-  exactP (GHC.ExprWithTySigOut e typ) = do
-    exactPC e
-    printStringAtMaybeAnn (G GHC.AnnDcolon) "::"
-    exactPC typ
-
-  exactP (GHC.ArithSeq _ _ seqInfo) = do
-    printStringAtMaybeAnn (G GHC.AnnOpenS) "["
-    case seqInfo of
-      GHC.From e1 -> exactPC e1 >> printStringAtMaybeAnn (G GHC.AnnDotdot) ".."
-      GHC.FromTo e1 e2 -> do
-        exactPC e1
-        printStringAtMaybeAnn (G GHC.AnnDotdot) ".."
-        exactPC e2
-      GHC.FromThen e1 e2 -> do
-        exactPC e1
-        printStringAtMaybeAnn (G GHC.AnnComma) ","
-        exactPC e2
-        printStringAtMaybeAnn (G GHC.AnnDotdot) ".."
-      GHC.FromThenTo e1 e2 e3 -> do
-        exactPC e1
-        printStringAtMaybeAnn (G GHC.AnnComma) ","
-        exactPC e2
-        printStringAtMaybeAnn (G GHC.AnnDotdot) ".."
-        exactPC e3
-    printStringAtMaybeAnn (G GHC.AnnCloseS) "]"
-
-  exactP (GHC.PArrSeq _ seqInfo) = do
-    printStringAtMaybeAnn (G GHC.AnnOpen) "[:"
-    case seqInfo of
-      GHC.From e1 -> exactPC e1 >> printStringAtMaybeAnn (G GHC.AnnDotdot) ".."
-      GHC.FromTo e1 e2 -> do
-        exactPC e1
-        printStringAtMaybeAnn (G GHC.AnnDotdot) ".."
-        exactPC e2
-      GHC.FromThen e1 e2 -> do
-        exactPC e1
-        printStringAtMaybeAnn (G GHC.AnnComma) ","
-        exactPC e2
-        printStringAtMaybeAnn (G GHC.AnnDotdot) ".."
-      GHC.FromThenTo e1 e2 e3 -> do
-        exactPC e1
-        printStringAtMaybeAnn (G GHC.AnnComma) ","
-        exactPC e2
-        printStringAtMaybeAnn (G GHC.AnnDotdot) ".."
-        exactPC e3
-    printStringAtMaybeAnn (G GHC.AnnClose) ":]"
-
-  exactP (GHC.HsSCC src str e) = do
-    printStringAtMaybeAnn (G GHC.AnnOpen) src -- "{-# SCC"
-    printStringAtMaybeAnn (G GHC.AnnVal) (GHC.unpackFS str)
-    printStringAtMaybeAnn (G GHC.AnnValStr) ("\"" ++ GHC.unpackFS str ++ "\"")
-    printStringAtMaybeAnn (G GHC.AnnClose) "#-}"
-    exactPC e
-
-  exactP (GHC.HsCoreAnn src str e) = do
-    printStringAtMaybeAnn (G GHC.AnnOpen) src -- "{-# CORE"
-    printStringAtMaybeAnn (G GHC.AnnVal) (GHC.unpackFS str)
-    printStringAtMaybeAnn (G GHC.AnnClose) "#-}"
-    exactPC e
-
-  exactP (GHC.HsBracket (GHC.VarBr single v)) = do
-    if single then printStringAtMaybeAnn (G GHC.AnnVal) ("'"  ++ rdrName2String v)
-              else printStringAtMaybeAnn (G GHC.AnnVal) ("''" ++ rdrName2String v)
-  exactP (GHC.HsBracket (GHC.DecBrL ds)) = do
-        printStringAtMaybeAnn (G GHC.AnnOpen)  "[d|"
-        printStringAtMaybeAnn (G GHC.AnnOpenC) "{"
-        mapM_ exactPC ds
-        printStringAtMaybeAnn (G GHC.AnnCloseC) "}"
-        printStringAtMaybeAnn (G GHC.AnnClose) "|]"
-  exactP (GHC.HsBracket (GHC.ExpBr e)) = do
-        printStringAtMaybeAnn (G GHC.AnnOpen)  "[|"
-        exactPC e
-        printStringAtMaybeAnn (G GHC.AnnClose) "|]"
-  exactP (GHC.HsBracket (GHC.TExpBr e)) = do
-        printStringAtMaybeAnn (G GHC.AnnOpen)  "[||"
-        exactPC e
-        printStringAtMaybeAnn (G GHC.AnnClose) "||]"
-  exactP (GHC.HsBracket (GHC.TypBr e)) = do
-        printStringAtMaybeAnn (G GHC.AnnOpen)  "[t|"
-        exactPC e
-        printStringAtMaybeAnn (G GHC.AnnClose) "|]"
-  exactP (GHC.HsBracket (GHC.PatBr e)) = do
-        printStringAtMaybeAnn (G GHC.AnnOpen)  "[p|"
-        exactPC e
-        printStringAtMaybeAnn (G GHC.AnnClose) "|]"
-
-  exactP (GHC.HsRnBracketOut _ _) = return ()
-  exactP (GHC.HsTcBracketOut _ _) = return ()
-
-  exactP (GHC.HsSpliceE False (GHC.HsSplice _ e)) = do
-    printStringAtMaybeAnn (G GHC.AnnOpen) "$("
-    exactPC e
-    printStringAtMaybeAnn (G GHC.AnnClose) ")"
-  exactP (GHC.HsSpliceE True (GHC.HsSplice _ e)) = do
-    printStringAtMaybeAnn (G GHC.AnnOpen) "$$("
-    exactPC e
-    printStringAtMaybeAnn (G GHC.AnnClose) ")"
-
-  exactP (GHC.HsQuasiQuoteE (GHC.HsQuasiQuote n _ str)) = do
-    printStringAtMaybeAnn (G GHC.AnnVal)
-          ("[" ++ (rdrName2String n) ++ "|" ++ (GHC.unpackFS str) ++ "|]")
-
-  exactP (GHC.HsProc p c) = do
-    printStringAtMaybeAnn (G GHC.AnnProc) "proc"
-    exactPC p
-    printStringAtMaybeAnn (G GHC.AnnRarrow) "->"
-    exactPC c
-
-  exactP (GHC.HsStatic e) = do
-    printStringAtMaybeAnn (G GHC.AnnStatic) "static"
-    exactPC e
-
-  exactP (GHC.HsArrApp e1 e2 _ _ _) = do
-    exactPC e1
-    -- only one of the next 4 will be resent
-    printStringAtMaybeAnn (G GHC.Annlarrowtail) "-<"
-    printStringAtMaybeAnn (G GHC.Annrarrowtail) ">-"
-    printStringAtMaybeAnn (G GHC.AnnLarrowtail) "-<<"
-    printStringAtMaybeAnn (G GHC.AnnRarrowtail) ">>-"
-
-    exactPC e2
-
-  exactP (GHC.HsArrForm e _ cs) = do
-    printStringAtMaybeAnn (G GHC.AnnOpen) "(|"
-    exactPC e
-    mapM_ exactPC cs
-    printStringAtMaybeAnn (G GHC.AnnClose)  "|)"
-
-  exactP (GHC.HsTick _ _) = return ()
-  exactP (GHC.HsBinTick _ _ _) = return ()
-
-  exactP (GHC.HsTickPragma src (str,(v1,v2),(v3,v4)) e) = do
-    -- '{-# GENERATED' STRING INTEGER ':' INTEGER '-' INTEGER ':' INTEGER '#-}'
-    printStringAtMaybeAnn (G GHC.AnnOpen)  src -- "{-# GENERATED"
-    printStringAtMaybeAnn (G GHC.AnnVal)   (show $ GHC.unpackFS str)
-    printStringAtMaybeAnn (G GHC.AnnVal)   (show v1)
-    printStringAtMaybeAnn (G GHC.AnnColon) ":"
-    printStringAtMaybeAnn (G GHC.AnnVal)   (show v2)
-    printStringAtMaybeAnn (G GHC.AnnMinus) "-"
-    printStringAtMaybeAnn (G GHC.AnnVal)   (show v3)
-    printStringAtMaybeAnn (G GHC.AnnColon) ":"
-    printStringAtMaybeAnn (G GHC.AnnVal)   (show v4)
-    printStringAtMaybeAnn (G GHC.AnnClose) "#-}"
-    exactPC e
-
-  exactP (GHC.EWildPat) = printStringAtMaybeAnn (G GHC.AnnVal) "_"
-
-  exactP (GHC.EAsPat n e) = do
-    exactPC n
-    printStringAtMaybeAnn (G GHC.AnnAt) "@"
-    exactPC e
-
-  exactP (GHC.EViewPat e1 e2) = do
-    exactPC e1
-    printStringAtMaybeAnn (G GHC.AnnRarrow) "->"
-    exactPC e2
-
-  exactP (GHC.ELazyPat e) = do
-    printStringAtMaybeAnn (G GHC.AnnTilde) "~"
-    exactPC e
-
-  exactP (GHC.HsType ty) = exactPC ty
-  exactP (GHC.HsWrap _ _) = return ()
-  exactP (GHC.HsUnboundVar _) = return ()
-
-  exactP e = printString "HsExpr"
-    `debug` ("exactP.HsExpr:not processing " ++ (showGhc e) )
-
--- ---------------------------------------------------------------------
-
-instance ExactP ([GHC.ExprLStmt GHC.RdrName]) where
-  exactP ls = mapM_ exactPC ls
-
--- ---------------------------------------------------------------------
-
-instance (ExactP arg) => ExactP (GHC.HsRecField GHC.RdrName (GHC.Located arg)) where
-  exactP (GHC.HsRecField n e _) = do
-    exactPC n
-    printStringAtMaybeAnn (G GHC.AnnEqual) "="
-    exactPC e
-
--- ---------------------------------------------------------------------
-
-instance ExactP (GHC.HsCmdTop GHC.RdrName) where
-  exactP (GHC.HsCmdTop cmd _ _ _) = exactPC cmd
-
--- ---------------------------------------------------------------------
-
-instance ExactP (GHC.HsCmd GHC.RdrName) where
-  exactP (GHC.HsCmdArrApp e1 e2 _ _ _) = do
-    exactPC e1
-    -- only one of the next 4 will be resent
-    printStringAtMaybeAnn (G GHC.Annlarrowtail) "-<"
-    printStringAtMaybeAnn (G GHC.Annrarrowtail) ">-"
-    printStringAtMaybeAnn (G GHC.AnnLarrowtail) "-<<"
-    printStringAtMaybeAnn (G GHC.AnnRarrowtail) ">>-"
-
-    exactPC e2
-
-  exactP (GHC.HsCmdArrForm e _ cs) = do
-    printStringAtMaybeAnn (G GHC.AnnOpen) "(|"
-    exactPC e
-    mapM_ exactPC cs
-    printStringAtMaybeAnn (G GHC.AnnClose)  "|)"
-
-  exactP (GHC.HsCmdApp e1 e2) = exactPC e1 >> exactPC e2
-
-  exactP (GHC.HsCmdLam match) = do
-    printStringAtMaybeAnn (G GHC.AnnLam) "\\"
-    exactPMatchGroup match
-
-  exactP (GHC.HsCmdPar e) = do
-    printStringAtMaybeAnn (G GHC.AnnOpenP)  "("
-    exactPC e
-    printStringAtMaybeAnn (G GHC.AnnCloseP) ")"
-
-  exactP (GHC.HsCmdCase e1 matches) = do
-    printStringAtMaybeAnn (G GHC.AnnCase) "case"
-    exactPC e1
-    printStringAtMaybeAnn (G GHC.AnnOf) "of"
-    printStringAtMaybeAnn (G GHC.AnnOpenC) "{"
-    exactPMatchGroup matches
-    printStringAtMaybeAnn (G GHC.AnnCloseC) "}"
-
-  exactP (GHC.HsCmdIf _ e1 e2 e3)   = do
-    printStringAtMaybeAnn (G GHC.AnnIf) "if"
-    exactPC e1
-    printStringAtMaybeAnn (G GHC.AnnSemi) ";"
-    printStringAtMaybeAnn (G GHC.AnnThen) "then"
-    exactPC e2
-    printStringAtMaybeAnn (G GHC.AnnSemi) ";"
-    printStringAtMaybeAnn (G GHC.AnnElse) "else"
-    exactPC e3
-
-  exactP (GHC.HsCmdLet lb e)    = do
-    printStringAtMaybeAnn (G GHC.AnnLet) "let"
-    printStringAtMaybeAnn (G GHC.AnnOpenC) "{"
-    -- exactP lb
-    exactPC (GHC.L (getLocalBindsSrcSpan lb) lb)
-    printStringAtMaybeAnn (G GHC.AnnCloseC) "}"
-    printStringAtMaybeAnn (G GHC.AnnIn) "in"
-    exactPC e
-
-  exactP (GHC.HsCmdDo stmts _typ)    = do
-    printStringAtMaybeAnn (G GHC.AnnDo) "do"
-    printStringAtMaybeAnn (G GHC.AnnOpenC) "{"
-    -- mapM_ exactPC stmts
-    ss <- getStoredListSrcSpan
-    exactPC (GHC.L ss stmts)
-    printStringAtMaybeAnn (G GHC.AnnCloseC) "}"
-
-  exactP (GHC.HsCmdCast {}) = error $ "exactP.HsCmdCast: only valid after type checker"
-
--- ---------------------------------------------------------------------
-
-instance ExactP [GHC.CmdLStmt GHC.RdrName] where
-  exactP ls = mapM_ exactPC ls
-
--- ---------------------------------------------------------------------
-
-instance ExactP GHC.RdrName where
-  exactP n = do
-    case rdrName2String n of
-      "[]" -> do
-        printStringAtMaybeAnn (G GHC.AnnOpenS) "["
-        printStringAtMaybeAnn (G GHC.AnnCloseS) "]"
-      "()" -> do
-        printStringAtMaybeAnn (G GHC.AnnOpenP) "("
-        printStringAtMaybeAnn (G GHC.AnnCloseP) ")"
-      "(##)" -> do
-        printStringAtMaybeAnn (G GHC.AnnOpen) "(#"
-        printStringAtMaybeAnn (G GHC.AnnClose) "#)"
-      "[::]" -> do
-        printStringAtMaybeAnn (G GHC.AnnOpen) "[:"
-        printStringAtMaybeAnn (G GHC.AnnClose) ":]"
-      str ->  do
-        printStringAtMaybeAnn (G GHC.AnnType)      "type"
-        printStringAtMaybeAnn (G GHC.AnnOpenP)     "("
-        printStringAtMaybeAnn (G GHC.AnnBackquote)  "`"
-        printStringAtMaybeAnn (G GHC.AnnTildehsh)  "~#"
-        printStringAtMaybeAnn (G GHC.AnnTilde)     "~"
-        printStringAtMaybeAnn (G GHC.AnnRarrow)    "->"
-        printStringAtMaybeAnn (G GHC.AnnVal)       str
-        printStringAtMaybeAnn (G GHC.AnnBackquote) "`"
-        printStringAtMaybeAnnAll (G GHC.AnnCommaTuple) "," -- For '(,,,)'
-        printStringAtMaybeAnn (G GHC.AnnCloseP)    ")"
-        return () `debug` ("exactP.RdrName:n=" ++ str)
-
-instance ExactP GHC.HsIPName where
-  exactP (GHC.HsIPName n) = do
-    printStringAtMaybeAnn (G GHC.AnnVal) ("?" ++ GHC.unpackFS n)
-
--- ---------------------------------------------------------------------
-
-exactPMatchGroup :: (ExactP body) => (GHC.MatchGroup GHC.RdrName (GHC.Located body))
-                   -> EP ()
-exactPMatchGroup (GHC.MG matches _ _ _) = do
-  ss <- getStoredListSrcSpan
-  exactPC (GHC.L ss matches)
-
--- ---------------------------------------------------------------------
-
-instance ExactP body => (ExactP [GHC.LMatch GHC.RdrName (GHC.Located body)]) where
-  exactP ls = mapM_ exactPC ls
-
--- ---------------------------------------------------------------------
-
-instance ExactP (GHC.HsTupArg GHC.RdrName) where
-  exactP (GHC.Missing _) = do
-    printStringAtMaybeAnn (G GHC.AnnComma) ","
-    return ()
-  exactP (GHC.Present e) = do
-    exactPC e
-    printStringAtMaybeAnn (G GHC.AnnComma) ","
-
-instance ExactP (GHC.HsLocalBinds GHC.RdrName) where
-  exactP (GHC.HsValBinds (GHC.ValBindsIn binds sigs)) = do
-    printMerged (GHC.bagToList binds) sigs
-  exactP (GHC.HsValBinds (GHC.ValBindsOut _binds _sigs)) = printString "ValBindsOut"
-  exactP (GHC.HsIPBinds (GHC.IPBinds binds _)) = mapM_ exactPC binds
-  exactP (GHC.EmptyLocalBinds) = return ()
-
--- ---------------------------------------------------------------------
-
-instance ExactP (GHC.Sig GHC.RdrName) where
-  exactP (GHC.TypeSig lns typ _) = do
-    mapM_ exactPC lns
-    printStringAtMaybeAnn (G GHC.AnnDcolon) "::"
-    exactPC typ
-
-  exactP (GHC.PatSynSig n (_,GHC.HsQTvs _ns bndrs) ctx1 ctx2 typ) = do
-    printStringAtMaybeAnn (G GHC.AnnPattern) "pattern"
-    exactPC n
-    printStringAtMaybeAnn (G GHC.AnnDcolon) "::"
-
-    -- Note: The 'forall' bndrs '.' may occur multiple times
-    printStringAtMaybeAnn (G GHC.AnnForall) "forall"
-    mapM_ exactPC bndrs
-    printStringAtMaybeAnn (G GHC.AnnDot) "."
-
-    exactPC ctx1
-    printStringAtMaybeAnn (G GHC.AnnDarrow) "=>"
-    exactPC ctx2
-    printStringAtMaybeAnn (G GHC.AnnDarrow) "=>"
-    exactPC typ
-
-  exactP (GHC.GenericSig ns typ) = do
-    printStringAtMaybeAnn (G GHC.AnnDefault) "default"
-    mapM_ exactPC ns
-    printStringAtMaybeAnn (G GHC.AnnDcolon) "::"
-    exactPC typ
-
-  exactP (GHC.IdSig _) = return ()
-
-  exactP (GHC.FixSig (GHC.FixitySig lns (GHC.Fixity v fdir))) = do
-    let fixstr = case fdir of
-         GHC.InfixL -> "infixl"
-         GHC.InfixR -> "infixr"
-         GHC.InfixN -> "infix"
-    printStringAtMaybeAnn (G GHC.AnnInfix) fixstr
-    printStringAtMaybeAnn (G GHC.AnnVal) (show v)
-    mapM_ exactPC lns
-
-  exactP (GHC.InlineSig n inl) = do
-    let actStr = case GHC.inl_act inl of
-          GHC.NeverActive -> ""
-          GHC.AlwaysActive -> ""
-          GHC.ActiveBefore np -> show np
-          GHC.ActiveAfter  np -> show np
-    printStringAtMaybeAnn (G GHC.AnnOpen) (GHC.inl_src inl) -- "{-# INLINE"
-    printStringAtMaybeAnn (G GHC.AnnOpenS)  "["
-    printStringAtMaybeAnn (G GHC.AnnTilde) "~"
-    printStringAtMaybeAnn (G GHC.AnnVal)   actStr
-    printStringAtMaybeAnn (G GHC.AnnCloseS) "]"
-    exactPC n
-    printStringAtMaybeAnn (G GHC.AnnClose) "#-}"
-
-
-  exactP (GHC.SpecSig n typs inl) = do
-    printStringAtMaybeAnn (G GHC.AnnOpen)  (GHC.inl_src inl) -- "{-# SPECIALISE"
-    printStringAtMaybeAnn (G GHC.AnnOpenS)  "["
-    printStringAtMaybeAnn (G GHC.AnnTilde)  "~"
-    printStringAtMaybeAnn (G GHC.AnnVal)   "TODO:what here?" -- e.g. 34
-    printStringAtMaybeAnn (G GHC.AnnCloseS) "]"
-    exactPC n
-    printStringAtMaybeAnn (G GHC.AnnDcolon) "::"
-    mapM_ exactPC typs
-    printStringAtMaybeAnn (G GHC.AnnClose) "#-}"
-
-
-  exactP _ = printString "Sig"
-
--- ---------------------------------------------------------------------
-
-instance ExactP (GHC.HsOverLit GHC.RdrName) where
-  exactP ol = do
-    case GHC.ol_val ol of
-      GHC.HsIntegral src _ -> printStringAtMaybeAnn (G GHC.AnnVal) src
-      GHC.HsFractional l   -> printStringAtMaybeAnn (G GHC.AnnVal) (GHC.fl_text l)
-      GHC.HsIsString src _ -> printStringAtMaybeAnn (G GHC.AnnVal) src
-
--- ---------------------------------------------------------------------
-
-instance ExactP GHC.HsLit where
-  exactP lit = printStringAtMaybeAnn (G GHC.AnnVal) (hsLit2String lit)
-
-hsLit2String :: GHC.HsLit -> GHC.SourceText
-hsLit2String lit =
-  case lit of
-    GHC.HsChar       src _   -> src
-    GHC.HsCharPrim   src _   -> src
-    GHC.HsString     src _   -> src
-    GHC.HsStringPrim src _   -> src
-    GHC.HsInt        src _   -> src
-    GHC.HsIntPrim    src _   -> src
-    GHC.HsWordPrim   src _   -> src
-    GHC.HsInt64Prim  src _   -> src
-    GHC.HsWord64Prim src _   -> src
-    GHC.HsInteger    src _ _ -> src
-    GHC.HsRat        (GHC.FL src _) _ -> src
-    GHC.HsFloatPrim  (GHC.FL src _)   -> src
-    GHC.HsDoublePrim (GHC.FL src _)   -> src
-
--- ---------------------------------------------------------------------
-
-
-instance ExactP (GHC.TyClDecl GHC.RdrName) where
-  exactP (GHC.FamDecl famdecl) = exactP famdecl
-
-  exactP (GHC.SynDecl ln (GHC.HsQTvs _ tyvars) typ _) = do
-    printStringAtMaybeAnn (G GHC.AnnType) "type"
-    exactPC ln
-    mapM_ exactPC tyvars
-    printStringAtMaybeAnn (G GHC.AnnEqual) "="
-    exactPC typ
-
-  exactP (GHC.DataDecl ln (GHC.HsQTvs _ns tyVars)
-           (GHC.HsDataDefn _nOrD ctx mctyp mkind cons mderivs) _) = do
-    printStringAtMaybeAnn (G GHC.AnnData)    "data"
-    printStringAtMaybeAnn (G GHC.AnnNewtype) "newtype"
-    doMaybe exactPC mctyp
-    exactPC ctx
-    printStringAtMaybeAnn (G GHC.AnnDarrow) "=>"
-    printTyClass ln tyVars
-    printStringAtMaybeAnn (G GHC.AnnDcolon) "::"
-    doMaybe exactPC mkind
-    printStringAtMaybeAnn (G GHC.AnnEqual) "="
-    printStringAtMaybeAnn (G GHC.AnnWhere) "where"
-    mapM_ exactPC cons
-    doMaybe exactPC mderivs
-
-  exactP (GHC.ClassDecl ctx ln (GHC.HsQTvs _ns tyVars) fds
-                          sigs meths ats atdefs docs _) = do
-    printStringAtMaybeAnn (G GHC.AnnClass) "class"
-    exactPC ctx
-    printTyClass ln tyVars
-    printStringAtMaybeAnn (G GHC.AnnVbar) "|"
-    mapM_ exactPC fds
-    printStringAtMaybeAnn (G GHC.AnnWhere) "where"
-    printStringAtMaybeAnn (G GHC.AnnOpenC)  "{"
-    printStringAtMaybeAnnAll (G GHC.AnnSemi) ";"
-
-    applyListPrint (prepareListPrint sigs
-                 ++ prepareListPrint (GHC.bagToList meths)
-                 ++ prepareListPrint ats
-                 ++ prepareListPrint atdefs
-                 ++ prepareListPrint docs
-                    )
-
-    printStringAtMaybeAnn (G GHC.AnnCloseC) "}"
-
--- ---------------------------------------------------------------------
-
-printTyClass :: (ExactP ast, ExactP ast1)
-             => GHC.Located ast -> [GHC.Located ast1] -> EP ()
-printTyClass ln tyVars = do
-    printStringAtMaybeAnnAll (G GHC.AnnOpenP) "("
-    applyListPrint (prepareListPrint [ln]
-               ++ prepareListPrint (take 2 tyVars))
-    -- exactPC ln
-    printStringAtMaybeAnnAll (G GHC.AnnCloseP) ")"
-    mapM_ exactPC (drop 2 tyVars)
-
--- ---------------------------------------------------------------------
-
-instance ExactP (GHC.FamilyDecl GHC.RdrName) where
-  exactP (GHC.FamilyDecl info ln (GHC.HsQTvs _ tyvars) mkind) = do
-    printStringAtMaybeAnn (G GHC.AnnType)   "type"
-    printStringAtMaybeAnn (G GHC.AnnData)   "data"
-    printStringAtMaybeAnn (G GHC.AnnFamily) "family"
-    exactPC ln
-    mapM_ exactPC tyvars
-    case mkind of
-      Nothing -> return ()
-      Just k -> exactPC k
-    printStringAtMaybeAnn (G GHC.AnnWhere) "where"
-    printStringAtMaybeAnn (G GHC.AnnOpenC) "{"
-    case info of
-      GHC.ClosedTypeFamily eqns -> mapM_ exactPC eqns
-      _ -> return ()
-    printStringAtMaybeAnn (G GHC.AnnCloseC) "}"
-
--- ---------------------------------------------------------------------
-
-instance ExactP (GHC.TyFamDefltEqn GHC.RdrName) where
-   exactP = assert False undefined
-
--- ---------------------------------------------------------------------
-
-instance ExactP (GHC.TyFamInstEqn GHC.RdrName) where
-  exactP (GHC.TyFamEqn ln (GHC.HsWB pats _ _ _) typ) = do
-    exactPC ln
-    mapM_ exactPC pats
-    printStringAtMaybeAnn (G GHC.AnnEqual) "="
-    exactPC typ
-
--- ---------------------------------------------------------------------
-
-instance ExactP GHC.DocDecl where
-  exactP (GHC.DocCommentNext (GHC.HsDocString fs))
-    = printStringAtMaybeAnn (G GHC.AnnVal) (GHC.unpackFS fs)
-  exactP (GHC.DocCommentPrev (GHC.HsDocString fs))
-    = printStringAtMaybeAnn (G GHC.AnnVal) (GHC.unpackFS fs)
-  exactP (GHC.DocCommentNamed _s (GHC.HsDocString fs))
-    = printStringAtMaybeAnn (G GHC.AnnVal) (GHC.unpackFS fs)
-  exactP (GHC.DocGroup _i (GHC.HsDocString fs))
-    = printStringAtMaybeAnn (G GHC.AnnVal) (GHC.unpackFS fs)
-
--- ---------------------------------------------------------------------
-
-instance ExactP (GHC.FunDep (GHC.Located GHC.RdrName)) where
-  exactP (ls,rs) = do
-    mapM_ exactPC ls
-    printStringAtMaybeAnn (G GHC.AnnRarrow) "->"
-    mapM_ exactPC rs
-
--- ---------------------------------------------------------------------
-
-instance ExactP (GHC.HsTyVarBndr GHC.RdrName) where
-  exactP (GHC.UserTyVar n) = printStringAtMaybeAnn (G GHC.AnnVal) (rdrName2String n)
-  exactP (GHC.KindedTyVar n ty) = do
-    printStringAtMaybeAnn (G GHC.AnnOpenP) "("
-    exactPC n
-    printStringAtMaybeAnn (G GHC.AnnDcolon) "::"
-    exactPC ty
-    printStringAtMaybeAnn (G GHC.AnnCloseP) ")"
-
--- ---------------------------------------------------------------------
-
-instance ExactP [GHC.LConDecl GHC.RdrName] where
-  exactP cons = mapM_ exactPC cons
-
--- ---------------------------------------------------------------------
-
-instance ExactP (GHC.ConDecl GHC.RdrName) where
-  exactP (GHC.ConDecl lns _exp (GHC.HsQTvs _ns bndrs) ctx dets res _ _) = do
-    case res of
-      GHC.ResTyH98 -> do
-        printStringAtMaybeAnn (G GHC.AnnForall) "forall"
-        mapM_ exactPC bndrs
-        printStringAtMaybeAnn (G GHC.AnnDot) "."
-
-        exactPC ctx
-        printStringAtMaybeAnn (G GHC.AnnDarrow) "=>"
-
-        -- only do names if not infix
-        case dets of
-          GHC.InfixCon _ _ -> return ()
-          _ -> mapM_ exactPC lns
-
-        case dets of
-          GHC.PrefixCon args -> mapM_ exactPC args
-          GHC.RecCon fs -> do
-            printStringAtMaybeAnn (G GHC.AnnOpenC) "{"
-            exactPC fs
-            printStringAtMaybeAnn (G GHC.AnnCloseC) "}"
-          GHC.InfixCon a1 a2 -> do
-            exactPC a1
-            mapM_ exactPC lns
-            exactPC a2
-
-
-      GHC.ResTyGADT ls ty -> do
-        -- only do names if not infix
-        case dets of
-          GHC.InfixCon _ _ -> return ()
-          _ -> mapM_ exactPC lns
-
-        case dets of
-          GHC.PrefixCon args -> mapM_ exactPC args
-          GHC.RecCon fs -> do
-            printStringAtMaybeAnn (G GHC.AnnOpenC) "{"
-            exactPC fs
-            printStringAtMaybeAnn (G GHC.AnnCloseC) "}"
-          GHC.InfixCon a1 a2 -> do
-            exactPC a1
-            mapM_ exactPC lns
-            exactPC a2
-
-        printStringAtMaybeAnn (G GHC.AnnDcolon) "::"
-
-        exactPC (GHC.L ls (ResTyGADTHook bndrs))
-
-        exactPC ctx
-        printStringAtMaybeAnn (G GHC.AnnDarrow) "=>"
-        exactPC ty
-
-    printStringAtMaybeAnn (G GHC.AnnVbar) "|"
-
--- ---------------------------------------------------------------------
-
-instance ExactP (ResTyGADTHook GHC.RdrName) where
-  exactP (ResTyGADTHook bndrs) = do
-    printStringAtMaybeAnn (G GHC.AnnForall) "forall"
-    mapM_ exactPC bndrs
-    printStringAtMaybeAnn (G GHC.AnnDot) "."
-
--- ---------------------------------------------------------------------
-
-instance ExactP [GHC.LConDeclField GHC.RdrName] where
-  exactP fs = do
-    printStringAtMaybeAnn (G GHC.AnnOpenC) "{"
-    mapM_ exactPC fs
-    printStringAtMaybeAnn (G GHC.AnnDotdot) ".."
-    printStringAtMaybeAnn (G GHC.AnnCloseC) "}"
-
--- ---------------------------------------------------------------------
-
-instance ExactP (GHC.CType) where
-  exactP (GHC.CType src mh f) = do
-    printStringAtMaybeAnn (G GHC.AnnOpen) src
-    case mh of
-      Nothing -> return ()
-      Just (GHC.Header h) ->
-         printStringAtMaybeAnn (G GHC.AnnHeader) ("\"" ++ GHC.unpackFS h ++ "\"")
-    printStringAtMaybeAnn (G GHC.AnnVal) ("\"" ++ GHC.unpackFS f ++ "\"")
-    printStringAtMaybeAnn (G GHC.AnnClose) "#-}"
-
--- ---------------------------------------------------------------------
-
-=======
 import Language.Haskell.GHC.ExactPrint.Annotate
-import Language.Haskell.GHC.ExactPrint.Print
->>>>>>> 199b491d
+import Language.Haskell.GHC.ExactPrint.Print